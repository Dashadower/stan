##
# Stan
# -----------------
#
# To customize your build, set make variables in either:
#    ~/.config/stan/make.local
#    make/local
# Variables in make/local is loaded after ~/.config/stan/make.local


## 'help' is the default make target.
help:

-include $(HOME)/.config/stan/make.local  # user-defined variables
-include make/local                       # user-defined variables

MATH ?= lib/stan_math/
ifeq ($(OS),Windows_NT)
  O_STANC ?= 3
endif
O_STANC ?= 0

-include $(MATH)make/compiler_flags
-include $(MATH)make/dependencies
-include $(MATH)make/libraries
include make/libstanc                     # bin/libstanc.a
include make/doxygen                      # doxygen
include make/cpplint                      # cpplint
include make/tests                        # tests

INC_FIRST = -I $(if $(STAN),$(STAN)/src,src)
LDLIBS_STANC ?= -Ltest -lstanc


.PHONY: help
help:
	@echo '--------------------------------------------------------------------------------'
	@echo 'Note: testing of Stan is typically done with the `runTests.py` python script.'
	@echo '  See https://github.com/stan-dev/stan/wiki/Testing-Stan-using-Gnu-Make-and-Python'
	@echo '  for more detail on testing.'
	@echo ''
	@echo 'Stan makefile:'
	@$(MAKE) print-compiler-flags
	@echo '  - O_STANC (Opt for stanc):    ' $(O_STANC)
	@echo ''
	@echo 'Common targets:'
	@echo '  Documentation:'
	@echo '  - doxygen        : Builds the API documentation. The documentation is located'
	@echo '                     doc/api/'
	@echo '                     (requires doxygen installation)'
	@echo '  Submodule:'
	@echo '  - math-revert    : Reverts the Stan Math Library git submodule to the hash'
	@echo '                     recorded in the Stan library'
	@echo '  - math-update    : Updates the Stan Math Library git submodule branch,'
	@echo '                     e.g. if the Math branch is `develop`, it will fetch the'
	@echo '                     the latest version of `develop`'
	@echo '  - math-update/<branch-name> : Updates the Stan Math Library git submodule to'
	@echo '                     the branch specified'
	@echo ''
	@echo 'Tests:'
	@echo ''
	@echo '  Unit tests are built through make by specifying the executable as the target'
	@echo '  to make. For a test in src/test/*_test.cpp, the executable is test/*$(EXE).'
	@echo ''
	@echo '  Header tests'
	@echo '  - test-headers  : tests all source headers to ensure they are compilable and'
	@echo '                     include enough header files.'
	@echo ''
	@echo '  To run a single header test, add "-test" to the end of the file name.'
	@echo '  Example: make src/stan/math/constants.hpp-test'
	@echo ''
	@echo '  Cpplint'
	@echo '  - cpplint       : runs cpplint.py on source files. requires python 2.7.'
	@echo '                    cpplint is called using the CPPLINT variable:'
	@echo '                      CPPLINT = $(CPPLINT)'
	@echo '                    To set the version of python 2, set the PYTHON2 variable:'
	@echo '                      PYTHON2 = $(PYTHON2)'
	@echo ''
	@echo 'Clean:'
	@echo '  - clean         : Basic clean. Leaves doc and compiled libraries intact.'
	@echo '  - clean-deps    : Removes dependency files for tests. If tests stop building,'
	@echo '                    run this target.'
	@echo '  - clean-all     : Cleans up all of Stan.'
	@echo ''
	@echo '--------------------------------------------------------------------------------'

##
# Clean up.
##
MODEL_SPECS := $(shell find src/test -type f -name '*.stan')
.PHONY: clean clean-demo clean-dox clean-models clean-all clean-deps
clean:
	$(RM) $(shell find src -type f -name '*.dSYM') $(shell find src -type f -name '*.d.*')
	$(RM) $(wildcard $(MODEL_SPECS:%.stan=%.hpp))
	$(RM) $(wildcard $(MODEL_SPECS:%.stan=%$(EXE)))
	$(RM) $(wildcard $(MODEL_SPECS:%.stan=%.o))
	$(RM) $(wildcard $(MODEL_SPECS:%.stan=%.d))

clean-dox:
	$(RM) -r doc/api

clean-deps:
	@echo '  removing dependency files'
	$(shell find . -type f -name '*.d' -exec rm {} +)

clean-all: clean clean-dox clean-deps clean-libraries
	$(RM) -r test bin
	@echo '  removing .o files'
	$(shell find src -type f -name '*.o' -exec rm {} +)

##
# Submodule related tasks
##
.PHONY: math-revert
math-revert:
	git submodule update --init --recursive

.PHONY: math-update
math-update:
	git submodule init
	git submodule update --recursive

math-update/%: math-update
	cd $(MATH) && git fetch --all && git checkout $* && git pull

<<<<<<< HEAD
print_sigs: src/stan/lang/ast/sigs/* src/stan/lang/function_signatures.h
	$(LINK.cc) src/stan/lang/ast/sigs/print_sigs.cpp -o print_sigs 

sigs.txt: print_sigs
	./print_sigs > sigs.txt

math.cpp: sigs.txt gen_math_cpp.py
	python gen_math_cpp.py < sigs.txt > math.cpp

math.o: math.cpp
	$(COMPILE.cc) math.cpp -o math.o
=======
##
# Debug target that allows you to print a variable
##
print-%  : ; @echo $* = $($*)
>>>>>>> c71be546
<|MERGE_RESOLUTION|>--- conflicted
+++ resolved
@@ -123,7 +123,6 @@
 math-update/%: math-update
 	cd $(MATH) && git fetch --all && git checkout $* && git pull
 
-<<<<<<< HEAD
 print_sigs: src/stan/lang/ast/sigs/* src/stan/lang/function_signatures.h
 	$(LINK.cc) src/stan/lang/ast/sigs/print_sigs.cpp -o print_sigs 
 
@@ -135,9 +134,7 @@
 
 math.o: math.cpp
 	$(COMPILE.cc) math.cpp -o math.o
-=======
 ##
 # Debug target that allows you to print a variable
 ##
-print-%  : ; @echo $* = $($*)
->>>>>>> c71be546
+print-%  : ; @echo $* = $($*)