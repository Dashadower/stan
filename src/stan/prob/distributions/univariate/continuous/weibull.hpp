--- conflicted
+++ resolved
@@ -233,21 +233,12 @@
       VectorView<const T_shape> alpha_vec(alpha);
       size_t N = max_size(y, sigma, alpha);
       for (size_t n = 0; n < N; n++) {
-<<<<<<< HEAD
         const T_partials_return y_dbl = value_of(y_vec[n]);
         const T_partials_return sigma_dbl = value_of(sigma_vec[n]);
         const T_partials_return alpha_dbl = value_of(alpha_vec[n]);
         const T_partials_return pow_ = pow(y_dbl / sigma_dbl, alpha_dbl);
         const T_partials_return exp_ = exp(-pow_);
-        const T_partials_return cdf_log_ = 1.0 - exp_;
-=======
-        const double y_dbl = value_of(y_vec[n]);
-        const double sigma_dbl = value_of(sigma_vec[n]);
-        const double alpha_dbl = value_of(alpha_vec[n]);
-        const double pow_ = pow(y_dbl / sigma_dbl, alpha_dbl);
-        const double exp_ = exp(-pow_);
-        const double cdf_ = 1.0 - exp_;
->>>>>>> 9067cb7a
+        const T_partials_return cdf_ = 1.0 - exp_;
 
         //cdf_log
         cdf_log += log(cdf_);
