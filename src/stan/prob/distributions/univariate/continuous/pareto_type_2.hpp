--- conflicted
+++ resolved
@@ -26,17 +26,11 @@
               typename T_y, typename T_loc, typename T_scale, typename T_shape>
     typename return_type<T_y,T_loc,T_scale,T_shape>::type
     pareto_type_2_log(const T_y& y, const T_loc& mu, const T_scale& lambda, 
-<<<<<<< HEAD
                       const T_shape& alpha) {
-      static const char* function = "stan::prob::pareto_type_2_log(%1%)";
+      static const std::string function("stan::prob::pareto_type_2_log");
       typedef typename stan::partials_return_type<T_y,T_loc,T_scale,T_shape>::type 
-        T_partials_return;
-
-=======
-              const T_shape& alpha) {
-      static const std::string function("stan::prob::pareto_type_2_log");
-      
->>>>>>> 616f9a5d
+        T_partials_return;      
+
       using std::log;
       using stan::math::value_of;
       using stan::error_handling::check_finite;
