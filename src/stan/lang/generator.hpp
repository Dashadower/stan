#ifndef STAN_LANG_GENERATOR_HPP
#define STAN_LANG_GENERATOR_HPP

<<<<<<< HEAD
#include <boost/variant/apply_visitor.hpp>
#include <boost/lexical_cast.hpp>

#include <stan/version.hpp>
#include <stan/lang/ast.hpp>

#include <cstddef>
#include <iostream>
#include <ostream>
#include <sstream>
#include <stdexcept>
#include <string>
#include <vector>

namespace stan {

  namespace lang {

    void generate_expression(const expression& e, std::ostream& o);
    void generate_expression(const expression& e,
                             bool user_facing,
                             std::ostream& o);
    void generate_expression(const expression& e,
                             bool user_facing,
                             bool is_var,
                             std::ostream& o);
    void generate_bare_type(const expr_type& t,
                            const std::string& scalar_t_name,
                            std::ostream& out);


    const std::string EOL("\n");
    const std::string EOL2("\n\n");
    const std::string INDENT("    ");
    const std::string INDENT2("        ");
    const std::string INDENT3("            ");

    template <typename D>
    bool has_lub(const D& x) {
      return !is_nil(x.range_.low_.expr_) && !is_nil(x.range_.high_.expr_);
    }
    template <typename D>
    bool has_ub(const D& x) {
      return is_nil(x.range_.low_.expr_) && !is_nil(x.range_.high_.expr_);
    }
    template <typename D>
    bool has_lb(const D& x) {
      return !is_nil(x.range_.low_.expr_) && is_nil(x.range_.high_.expr_);
    }

    template <typename T>
    std::string to_string(T i) {
      std::stringstream ss;
      ss << i;
      return ss.str();
    }

    void generate_indent(size_t indent, std::ostream& o) {
      for (size_t k = 0; k < indent; ++k)
        o << INDENT;
    }

    void generate_void_statement(const std::string& name,
                                 const size_t indent,
                                 std::ostream& o)  {
      generate_indent(indent, o);
      o << "(void) " << name << ";  // dummy to suppress unused var warning";
      o << EOL;
    }

    /** generic visitor with output for extension */
    struct visgen {
      typedef void result_type;
      std::ostream& o_;
      explicit visgen(std::ostream& o) : o_(o) { }
    };

    void generate_start_namespace(std::string name,
                                  std::ostream& o) {
      o << "namespace " << name << "_namespace {" << EOL2;
    }

    void generate_end_namespace(std::ostream& o) {
      o << "} // namespace" << EOL2;
    }

    void generate_comment(std::string const& msg, int indent,
                          std::ostream& o) {
      generate_indent(indent, o);
      o << "// " << msg        << EOL;
    }

    /**
     * Print a the specified string to the specified output stream,
     * wrapping in double quotes (") and replacing all double quotes
     * in the input with apostrophes (').  For example, if the input
     * string is <tt>ab"cde"fg</tt> then the string
     * <tt>"ab'cde'fg"</tt> is streamed to the output stream.
     *
     * @param s String to output
     * @param o Output stream
     */
    void generate_quoted_string(const std::string& s,
                                std::ostream& o) {
      o << '"';
      for (size_t i = 0; i < s.size(); ++i) {
        o << ((s[i] == '"') ? '\'' : s[i]);
      }
      o << '"';
    }

    void generate_indexed_expr_user(const std::string& expr,
                                    const std::vector<expression> indexes,
                                    base_expr_type base_type,
                                    std::ostream& o) {
      static const bool user_facing = true;
      o << expr;
      if (indexes.size() == 0) return;
      o << '[';
      for (size_t i = 0; i < indexes.size(); ++i) {
        if (i > 0) o << ", ";
        generate_expression(indexes[i], user_facing, o);
      }
      o << ']';
    }

    template <bool isLHS>
    void generate_indexed_expr(const std::string& expr,
                               const std::vector<expression> indexes,
                               base_expr_type base_type,  // may have more dims
                               size_t e_num_dims,  // array dims
                               bool user_facing,
                               std::ostream& o) {
      if (user_facing) {
        generate_indexed_expr_user(expr, indexes, base_type, o);
        return;
      }
      size_t ai_size = indexes.size();
      if (ai_size == 0) {
        // no indexes
        o << expr;
        return;
      }
      if (ai_size <= (e_num_dims + 1) || base_type != MATRIX_T) {
        for (size_t n = 0; n < ai_size; ++n)
          o << (isLHS ? "get_base1_lhs(" : "get_base1(");
        o << expr;
        for (size_t n = 0; n < ai_size; ++n) {
          o << ',';
          generate_expression(indexes[n], user_facing, o);
          o << ',';
          generate_quoted_string(expr, o);
          o << ',' << (n+1) << ')';
        }
      } else {
        for (size_t n = 0; n < ai_size - 1; ++n)
          o << (isLHS ? "get_base1_lhs(" : "get_base1(");
        o << expr;
        for (size_t n = 0; n < ai_size - 2; ++n) {
          o << ',';
          generate_expression(indexes[n], user_facing, o);
          o << ',';
          generate_quoted_string(expr, o);
          o << ',' << (n+1) << ')';
        }
        o << ',';
        generate_expression(indexes[ai_size - 2U], user_facing, o);
        o << ',';
        generate_expression(indexes[ai_size - 1U], user_facing, o);
        o << ',';
        generate_quoted_string(expr, o);
        o << ',' << (ai_size-1U) << ')';
      }
    }

    void generate_type(const std::string& base_type,
                       const std::vector<expression>& /*dims*/,
                       size_t end,
                       std::ostream& o) {
      for (size_t i = 0; i < end; ++i) o << "std::vector<";
      o << base_type;
      for (size_t i = 0; i < end; ++i) {
        if (i > 0) o << ' ';
        o << '>';
      }
    }

    void generate_idxs(const std::vector<idx>& idxs,
                       std::ostream& o);
    void generate_idxs_user(const std::vector<idx>& idxs,
                            std::ostream& o);

    struct expression_visgen : public visgen {
      const bool user_facing_;
      const bool is_var_;
      explicit expression_visgen(std::ostream& o, bool user_facing, bool is_var)
        : visgen(o),
          user_facing_(user_facing),
          is_var_(is_var) {
      }
      void operator()(nil const& /*x*/) const {
        o_ << "nil";
      }
      void operator()(const int_literal& n) const { o_ << n.val_; }
      void operator()(const double_literal& x) const {
        std::string num_str = boost::lexical_cast<std::string>(x.val_);
        o_ << num_str;
        if (num_str.find_first_of("eE.") == std::string::npos)
          o_ << ".0";  // trailing 0 to ensure C++ makes it a double
      }
      void operator()(const array_literal& x) const {
        o_ << "stan::math::new_array<";
        generate_type("foobar",
                      x.args_,
                      x.args_.size(),
                      o_);
        o_ << ">()";
        for (size_t i = 0; i < x.args_.size(); ++i) {
          o_ << ".add(";
          generate_expression(x.args_[i], o_);
          o_ << ")";
        }
        o_ << ".array()";
      }
      void operator()(const variable& v) const { o_ << v.name_; }
      void operator()(int n) const {   // NOLINT
        o_ << static_cast<long>(n);    // NOLINT
      }
      void operator()(double x) const { o_ << x; }
      void operator()(const std::string& x) const { o_ << x; }  // identifiers
      void operator()(const index_op& x) const {
        std::stringstream expr_o;
        generate_expression(x.expr_, expr_o);
        std::string expr_string = expr_o.str();
        std::vector<expression> indexes;
        size_t e_num_dims = x.expr_.expression_type().num_dims_;
        base_expr_type base_type = x.expr_.expression_type().base_type_;
        for (size_t i = 0; i < x.dimss_.size(); ++i)
          for (size_t j = 0; j < x.dimss_[i].size(); ++j)
            indexes.push_back(x.dimss_[i][j]);  // wasteful copy, could use refs
        generate_indexed_expr<false>(expr_string, indexes, base_type,
                                     e_num_dims, user_facing_, o_);
      }
      void operator()(const index_op_sliced& x) const {
        if (x.idxs_.size() == 0) {
          generate_expression(x.expr_, user_facing_, o_);
          return;
        }
        if (user_facing_) {
          generate_expression(x.expr_, user_facing_, o_);
          generate_idxs_user(x.idxs_, o_);
          return;
        }
        o_ << "stan::model::rvalue(";
        generate_expression(x.expr_, o_);
        o_ << ", ";
        generate_idxs(x.idxs_, o_);
        o_ << ", ";
        o_ << '"';
        bool user_facing = true;
        generate_expression(x.expr_, user_facing, o_);
        o_ << '"';
        o_ << ")";
      }
      void operator()(const integrate_ode& fx) const {
        o_ << (fx.integration_function_name_ == "integrate_ode"
               ? "integrate_ode_rk45"
               : fx.integration_function_name_)
           << '('
           << fx.system_function_name_
           << "_functor__(), ";

        generate_expression(fx.y0_, o_);
        o_ << ", ";

        generate_expression(fx.t0_, o_);
        o_ << ", ";

        generate_expression(fx.ts_, o_);
        o_ << ", ";

        generate_expression(fx.theta_, o_);
        o_ << ", ";

        generate_expression(fx.x_, o_);
        o_ << ", ";

        generate_expression(fx.x_int_, o_);
        o_ << ", pstream__)";
      }
      void operator()(const integrate_ode_control& fx) const {
        o_ << fx.integration_function_name_
           << '('
           << fx.system_function_name_
           << "_functor__(), ";

        generate_expression(fx.y0_, o_);
        o_ << ", ";

        generate_expression(fx.t0_, o_);
        o_ << ", ";

        generate_expression(fx.ts_, o_);
        o_ << ", ";

        generate_expression(fx.theta_, o_);
        o_ << ", ";

        generate_expression(fx.x_, o_);
        o_ << ", ";

        generate_expression(fx.x_int_, o_);
        o_ << ", pstream__, ";

        generate_expression(fx.rel_tol_, o_);
        o_ << ", ";

        generate_expression(fx.abs_tol_, o_);
        o_ << ", ";

        generate_expression(fx.max_num_steps_, o_);
        o_ << ")";
      }
      void operator()(const integrate_function& fx) const {
        o_ << "integrate_function("
           << fx.system_function_name_
           << "_functor__(), ";

        generate_expression(fx.a_, o_);
        o_ << ", ";

        generate_expression(fx.b_, o_);
        o_ << ", ";

        generate_expression(fx.param_, o_);
        o_ << ", pstream__)";
      }
      void operator()(const fun& fx) const {
        // first test if short-circuit op (binary && and || applied to
        // primitives; overloads are eager, not short-circuiting)
        if (fx.name_ == "logical_or" || fx.name_ == "logical_and") {
          o_ << "(primitive_value(";
          boost::apply_visitor(*this, fx.args_[0].expr_);
          o_ << ") " << ((fx.name_ == "logical_or") ? "||" : "&&")
             << " primitive_value(";
          boost::apply_visitor(*this, fx.args_[1].expr_);
          o_ << "))";
          return;
        }
        o_ << fx.name_ << '(';
        for (size_t i = 0; i < fx.args_.size(); ++i) {
          if (i > 0) o_ << ',';
          boost::apply_visitor(*this, fx.args_[i].expr_);
        }
        if (fx.args_.size() > 0
            && (has_rng_suffix(fx.name_) || has_lp_suffix(fx.name_)))
          o_ << ", ";
        if (has_rng_suffix(fx.name_))
          o_ << "base_rng__";
        if (has_lp_suffix(fx.name_))
          o_ << "lp__, lp_accum__";
        if (is_user_defined(fx)) {
          if (fx.args_.size() > 0
              || has_rng_suffix(fx.name_)
              || has_lp_suffix(fx.name_))
            o_ << ", ";
          o_ << "pstream__";
        }
        o_ << ')';
      }


      void operator()(const conditional_op& expr) const {
        bool types_prim_match = (expr.type_.is_primitive()
                                 && expr.type_.base_type_ == INT_T)
          || (expr.type_.is_primitive()
              && (expr.true_val_.expression_type()
                  == expr.false_val_.expression_type()));
        bool types_prim_mismatch = !types_prim_match
          && expr.type_.is_primitive();
        o_ << "(";
        boost::apply_visitor(*this, expr.cond_.expr_);
        o_ << " ? ";
        if (types_prim_match) {
          boost::apply_visitor(*this, expr.true_val_.expr_);
        } else if (types_prim_mismatch) {
          o_ << "double(";
          boost::apply_visitor(*this, expr.true_val_.expr_);
          o_ << ")";
        } else {
          o_ << "stan::math::promote_scalar<"
          << (is_var_ ? "T__" : "double")
             << ">(";
          boost::apply_visitor(*this, expr.true_val_.expr_);
          o_ << ")";
        }
        o_ << " : ";
        if (types_prim_match) {
          boost::apply_visitor(*this, expr.false_val_.expr_);
        } else if (types_prim_mismatch) {
          o_ << "double(";
          boost::apply_visitor(*this, expr.false_val_.expr_);
          o_ << ")";
        } else {
          o_ << "stan::math::promote_scalar<"
             << (is_var_ ? "T__" : "double")
             << ">(";
          boost::apply_visitor(*this, expr.false_val_.expr_);
          o_ << ")";
        }
        o_ << " )";
      }

      void operator()(const binary_op& expr) const {
        o_ << '(';
        boost::apply_visitor(*this, expr.left.expr_);
        o_ << ' ' << expr.op << ' ';
        boost::apply_visitor(*this, expr.right.expr_);
        o_ << ')';
      }
      void operator()(const unary_op& expr) const {
        o_ << expr.op << '(';
        boost::apply_visitor(*this, expr.subject.expr_);
        o_ << ')';
      }
    };     // close struct expression_visgen

    void generate_expression(const expression& e,
                             bool user_facing,
                             bool is_var,
                             std::ostream& o) {
      expression_visgen vis(o, user_facing, is_var);
      boost::apply_visitor(vis, e.expr_);
    }

    void generate_expression(const expression& e,
                             bool user_facing,
                             std::ostream& o) {
      static const bool is_var = false;  // default value
      expression_visgen vis(o, user_facing, is_var);
      boost::apply_visitor(vis, e.expr_);
    }

    void generate_expression(const expression& e, std::ostream& o) {
      static const bool user_facing = false;  // default value
      static const bool is_var = false;  // default value
      generate_expression(e, user_facing, is_var, o);
    }

    static void print_string_literal(std::ostream& o,
                                     const std::string& s) {
      o << '"';
      for (size_t i = 0; i < s.size(); ++i) {
        if (s[i] == '"' || s[i] == '\\' || s[i] == '\'' )
          o << '\\';
        o << s[i];
      }
      o << '"';
    }

    static void print_quoted_expression(std::ostream& o,
                                        const expression& e) {
      std::stringstream ss;
      generate_expression(e, ss);
      print_string_literal(o, ss.str());
    }

    struct printable_visgen : public visgen {
      explicit printable_visgen(std::ostream& o) : visgen(o) {  }
      void operator()(const std::string& s) const {
        print_string_literal(o_, s);
      }
      void operator()(const expression& e) const {
        generate_expression(e, o_);
      }
    };

    void generate_printable(const printable& p, std::ostream& o) {
      printable_visgen vis(o);
      boost::apply_visitor(vis, p.printable_);
    }

    void generate_using(const std::string& type, std::ostream& o) {
      o << "using " << type << ";" << EOL;
    }

    void generate_using_namespace(const std::string& ns, std::ostream& o) {
      o << "using namespace " << ns << ";" << EOL;
    }


    void generate_usings(std::ostream& o) {
      generate_using("std::istream", o);
      generate_using("std::string", o);
      generate_using("std::stringstream", o);
      generate_using("std::vector", o);
      generate_using("stan::io::dump", o);
      generate_using("stan::math::lgamma", o);
      generate_using("stan::model::prob_grad", o);
      generate_using_namespace("stan::math", o);
      o << EOL;
    }

    void generate_typedef(const std::string& type,
                          const std::string& abbrev,
                          std::ostream& o) {
      o << "typedef" << " " << type << " " << abbrev << ";" << EOL;
    }


    void generate_typedefs(std::ostream& o) {
      generate_typedef("Eigen::Matrix<double,Eigen::Dynamic,1>", "vector_d", o);
      generate_typedef("Eigen::Matrix<double,1,Eigen::Dynamic>",
                       "row_vector_d", o);
      generate_typedef("Eigen::Matrix<double,Eigen::Dynamic,Eigen::Dynamic>",
                       "matrix_d", o);
      o << EOL;
    }

    void generate_include(const std::string& lib_name, std::ostream& o) {
      o << "#include" << " " << "<" << lib_name << ">" << EOL;
    }

    void generate_includes(std::ostream& o) {
      generate_include("stan/model/model_header.hpp", o);
      o << EOL;
    }

    void generate_version_comment(std::ostream& o) {
      o << "// Code generated by Stan version "
        << stan::MAJOR_VERSION  << "." << stan::MINOR_VERSION << EOL2;
    }

    void generate_class_decl(const std::string& model_name,
                             std::ostream& o) {
      o << "class " << model_name << " : public prob_grad {" << EOL;
    }

    void generate_end_class_decl(std::ostream& o) {
      o << "}; // model" << EOL2;
    }

    // use to disambiguate VectorXd(0) ctor from Scalar* alternative
    void generate_eigen_index_expression(const expression& e,
                                    std::ostream& o) {
      o << "static_cast<Eigen::VectorXd::Index>(";
      generate_expression(e.expr_, o);
      o << ")";
    }

    void generate_initializer(std::ostream& o,
                              const std::string& base_type,
                              const std::vector<expression>& dims,
                              const expression& type_arg1 = expression(),
                              const expression& type_arg2 = expression()) {
      for (size_t i = 0; i < dims.size(); ++i) {
        o << '(';
        generate_expression(dims[i].expr_, o);
        o << ',';
        generate_type(base_type, dims, dims.size()- i - 1, o);
      }

      o << '(';
      if (!is_nil(type_arg1)) {
        generate_eigen_index_expression(type_arg1, o);
        if (!is_nil(type_arg2)) {
          o << ',';
          generate_eigen_index_expression(type_arg2, o);
        }
      } else if (!is_nil(type_arg2.expr_)) {
        generate_eigen_index_expression(type_arg2, o);
      } else {
        o << '0';
      }
      o << ')';

      for (size_t i = 0; i < dims.size(); ++i)
        o << ')';
      o << ';' << EOL;
    }

    // only generates the test
    void generate_validate_context_size(std::ostream& o,
                                        const std::string& stage,
                                        const std::string& var_name,
                                        const std::string& base_type,
                                        const std::vector<expression>& dims,
                                        const expression& type_arg1
                                          = expression(),
                                        const expression& type_arg2
                                          = expression()) {
      o << INDENT2
        << "context__.validate_dims("
        << '"' << stage << '"'
        << ", " << '"' << var_name << '"'
        << ", " << '"' << base_type << '"'
        << ", context__.to_vec(";
      for (size_t i = 0; i < dims.size(); ++i) {
        if (i > 0) o << ",";
        generate_expression(dims[i].expr_, o);
      }
      if (!is_nil(type_arg1)) {
        if (dims.size() > 0) o << ",";
        generate_expression(type_arg1.expr_, o);
        if (!is_nil(type_arg2)) {
          o << ",";
          generate_expression(type_arg2.expr_, o);
        }
      }
      o << "));"
        << EOL;
    }

    struct var_size_validating_visgen : public visgen {
      const std::string stage_;
      var_size_validating_visgen(std::ostream& o, const std::string& stage)
        : visgen(o),
          stage_(stage) {
      }
      void operator()(nil const& /*x*/) const { }  // dummy
      void operator()(int_var_decl const& x) const {
        generate_validate_context_size(o_, stage_, x.name_, "int", x.dims_);
      }
      void operator()(double_var_decl const& x) const {
        generate_validate_context_size(o_, stage_, x.name_, "double", x.dims_);
      }
      void operator()(vector_var_decl const& x) const {
        generate_validate_context_size(o_, stage_, x.name_, "vector_d",
                                       x.dims_, x.M_);
      }
      void operator()(row_vector_var_decl const& x) const {
        generate_validate_context_size(o_, stage_, x.name_, "row_vector_d",
                                       x.dims_, x.N_);
      }
      void operator()(unit_vector_var_decl const& x) const {
        generate_validate_context_size(o_, stage_, x.name_, "vector_d",
                                       x.dims_, x.K_);
      }
      void operator()(simplex_var_decl const& x) const {
        generate_validate_context_size(o_, stage_, x.name_, "vector_d",
                                       x.dims_, x.K_);
      }
      void operator()(ordered_var_decl const& x) const {
        generate_validate_context_size(o_, stage_, x.name_, "vector_d",
                                       x.dims_, x.K_);
      }
      void operator()(positive_ordered_var_decl const& x) const {
        generate_validate_context_size(o_, stage_, x.name_, "vector_d",
                                       x.dims_, x.K_);
      }
      void operator()(matrix_var_decl const& x) const {
        generate_validate_context_size(o_, stage_, x.name_, "matrix_d",
                                       x.dims_, x.M_, x.N_);
      }
      void operator()(cholesky_factor_var_decl const& x) const {
        generate_validate_context_size(o_, stage_, x.name_, "matrix_d",
                                       x.dims_, x.M_, x.N_);
      }
      void operator()(cholesky_corr_var_decl const& x) const {
        generate_validate_context_size(o_, stage_, x.name_, "matrix_d",
                                       x.dims_, x.K_, x.K_);
      }
      void operator()(cov_matrix_var_decl const& x) const {
        generate_validate_context_size(o_, stage_, x.name_, "matrix_d",
                                       x.dims_, x.K_, x.K_);
      }
      void operator()(corr_matrix_var_decl const& x) const {
        generate_validate_context_size(o_, stage_, x.name_, "matrix_d",
                                       x.dims_, x.K_, x.K_);
      }
    };


    void generate_validate_positive(const std::string& var_name,
                                    const expression& expr,
                                    std::ostream& o) {
      o << INDENT2;
      o << "validate_non_negative_index(\"" << var_name << "\", ";
      print_quoted_expression(o, expr);
      o << ", ";
      generate_expression(expr, o);
      o << ");" << EOL;
    }

    void generate_initialization(std::ostream& o,
                                 const std::string& var_name,
                                 const std::string& base_type,
                                 const std::vector<expression>& dims,
                                 const expression& type_arg1 = expression(),
                                 const expression& type_arg2 = expression()) {
      // validate all dims are positive
      for (size_t i = 0; i < dims.size(); ++i)
        generate_validate_positive(var_name, dims[i], o);
      if (!is_nil(type_arg1))
        generate_validate_positive(var_name, type_arg1, o);
      if (!is_nil(type_arg2))
        generate_validate_positive(var_name, type_arg2, o);

      // define variable with initializer
      o << INDENT2
        << var_name << " = ";
      generate_type(base_type, dims, dims.size(), o);
      generate_initializer(o, base_type, dims, type_arg1, type_arg2);
    }

    struct var_resizing_visgen : public visgen {
      explicit var_resizing_visgen(std::ostream& o)
        : visgen(o) {
      }
      void operator()(nil const& /*x*/) const { }  // dummy
      void operator()(int_var_decl const& x) const {
        generate_initialization(o_, x.name_, "int", x.dims_);
      }
      void operator()(double_var_decl const& x) const {
        generate_initialization(o_, x.name_, "double", x.dims_);
      }
      void operator()(vector_var_decl const& x) const {
        generate_initialization(o_, x.name_, "vector_d", x.dims_, x.M_);
      }
      void operator()(row_vector_var_decl const& x) const {
        generate_initialization(o_, x.name_, "row_vector_d", x.dims_, x.N_);
      }
      void operator()(unit_vector_var_decl const& x) const {
        generate_initialization(o_, x.name_, "vector_d", x.dims_, x.K_);
      }
      void operator()(simplex_var_decl const& x) const {
        generate_initialization(o_, x.name_, "vector_d", x.dims_, x.K_);
      }
      void operator()(ordered_var_decl const& x) const {
        generate_initialization(o_, x.name_, "vector_d", x.dims_, x.K_);
      }
      void operator()(positive_ordered_var_decl const& x) const {
        generate_initialization(o_, x.name_, "vector_d", x.dims_, x.K_);
      }
      void operator()(matrix_var_decl const& x) const {
        generate_initialization(o_, x.name_, "matrix_d", x.dims_, x.M_, x.N_);
      }
      void operator()(cholesky_factor_var_decl const& x) const {
        generate_initialization(o_, x.name_, "matrix_d", x.dims_, x.M_, x.N_);
      }
      void operator()(cholesky_corr_var_decl const& x) const {
        generate_initialization(o_, x.name_, "matrix_d", x.dims_, x.K_, x.K_);
      }
      void operator()(cov_matrix_var_decl const& x) const {
        generate_initialization(o_, x.name_, "matrix_d", x.dims_, x.K_, x.K_);
      }
      void operator()(corr_matrix_var_decl const& x) const {
        generate_initialization(o_, x.name_, "matrix_d", x.dims_, x.K_, x.K_);
      }
    };

    void generate_var_resizing(const std::vector<var_decl>& vs,
                               std::ostream& o) {
      var_resizing_visgen vis(o);
      for (size_t i = 0; i < vs.size(); ++i)
        boost::apply_visitor(vis, vs[i].decl_);
    }

    const std::vector<expression> EMPTY_EXP_VECTOR(0);

    struct init_local_var_visgen : public visgen {
      const bool declare_vars_;
      const bool is_var_;
      init_local_var_visgen(bool declare_vars,
                            bool is_var,
                            std::ostream& o)
        : visgen(o),
          declare_vars_(declare_vars),
          is_var_(is_var) {
      }
      template <typename D>
      void generate_initialize_array_bounded(const D& x,
                                             const std::string& base_type,
                                             const std::string& read_fun_prefix,
                                const std::vector<expression>& dim_args) const {
        std::vector<expression> read_args;
        std::string read_fun(read_fun_prefix);
        if (has_lub(x)) {
          read_fun += "_lub";
          read_args.push_back(x.range_.low_);
          read_args.push_back(x.range_.high_);
        } else if (has_lb(x)) {
          read_fun += "_lb";
          read_args.push_back(x.range_.low_);
        } else if (has_ub(x)) {
          read_fun += "_ub";
          read_args.push_back(x.range_.high_);
        }
        for (size_t i = 0; i < dim_args.size(); ++i)
          read_args.push_back(dim_args[i]);
        generate_initialize_array(base_type, read_fun, read_args,
                                  x.name_, x.dims_);
      }
      void operator()(const nil& /*x*/) const { }
      void operator()(const int_var_decl& x) const {
        generate_initialize_array("int", "integer", EMPTY_EXP_VECTOR,
                                  x.name_, x.dims_);
      }
      void operator()(const double_var_decl& x) const {
        std::vector<expression> read_args;
        generate_initialize_array_bounded(x,
                                          is_var_ ? "T__" : "double",
                                          "scalar", read_args);
      }
      void operator()(const vector_var_decl& x) const {
        std::vector<expression> read_args;
        read_args.push_back(x.M_);
        generate_initialize_array_bounded(x,
                                          is_var_
                                          ? "Eigen::Matrix"
                                          "<T__,Eigen::Dynamic,1> "
                                          : "vector_d",
                                          "vector", read_args);
      }
      void operator()(const row_vector_var_decl& x) const {
        std::vector<expression> read_args;
        read_args.push_back(x.N_);
        generate_initialize_array_bounded(x,
                                          is_var_
                                          ? "Eigen::Matrix"
                                          "<T__,1,Eigen::Dynamic> "
                                          : "row_vector_d",
                                          "row_vector", read_args);
      }
      void operator()(const matrix_var_decl& x) const {
        std::vector<expression> read_args;
        read_args.push_back(x.M_);
        read_args.push_back(x.N_);
        generate_initialize_array_bounded(x,
                                          is_var_
                                          ? "Eigen::Matrix"
                                          "<T__,Eigen::Dynamic,Eigen::Dynamic> "
                                          : "matrix_d",
                                          "matrix", read_args);
      }
      void operator()(const unit_vector_var_decl& x) const {
        std::vector<expression> read_args;
        read_args.push_back(x.K_);
        generate_initialize_array(is_var_
                                  ? "Eigen::Matrix"
                                  "<T__,Eigen::Dynamic,1> "
                                  : "vector_d",
                                  "unit_vector", read_args, x.name_, x.dims_);
      }
      void operator()(const simplex_var_decl& x) const {
        std::vector<expression> read_args;
        read_args.push_back(x.K_);
        generate_initialize_array(is_var_
                                  ? "Eigen::Matrix"
                                  "<T__,Eigen::Dynamic,1> "
                                  : "vector_d",
                                  "simplex", read_args, x.name_, x.dims_);
      }
      void operator()(const ordered_var_decl& x) const {
        std::vector<expression> read_args;
        read_args.push_back(x.K_);
        generate_initialize_array(is_var_
                                  ? "Eigen::Matrix"
                                  "<T__,Eigen::Dynamic,1> "
                                  : "vector_d",
                                  "ordered", read_args, x.name_, x.dims_);
      }
      void operator()(const positive_ordered_var_decl& x) const {
        std::vector<expression> read_args;
        read_args.push_back(x.K_);
        generate_initialize_array(is_var_
                                  ? "Eigen::Matrix"
                                  "<T__,Eigen::Dynamic,1> "
                                  : "vector_d",
                                  "positive_ordered", read_args,
                                  x.name_, x.dims_);
      }
      void operator()(const cholesky_factor_var_decl& x) const {
        std::vector<expression> read_args;
        read_args.push_back(x.M_);
        read_args.push_back(x.N_);
        generate_initialize_array(is_var_
                                  ? "Eigen::Matrix"
                                  "<T__,Eigen::Dynamic,Eigen::Dynamic> "
                                  : "matrix_d",
                                  "cholesky_factor", read_args,
                                  x.name_, x.dims_);
      }
      void operator()(const cholesky_corr_var_decl& x) const {
        std::vector<expression> read_args;
        read_args.push_back(x.K_);
        generate_initialize_array(is_var_
                                  ? "Eigen::Matrix"
                                  "<T__,Eigen::Dynamic,Eigen::Dynamic> "
                                  : "matrix_d",
                                  "cholesky_corr", read_args, x.name_, x.dims_);
      }

      void operator()(const cov_matrix_var_decl& x) const {
        std::vector<expression> read_args;
        read_args.push_back(x.K_);
        generate_initialize_array(is_var_
                                  ? "Eigen::Matrix"
                                  "<T__,Eigen::Dynamic,Eigen::Dynamic> "
                                  : "matrix_d",
                                  "cov_matrix", read_args, x.name_, x.dims_);
      }
      void operator()(const corr_matrix_var_decl& x) const {
        std::vector<expression> read_args;
        read_args.push_back(x.K_);
        generate_initialize_array(is_var_
                                  ? "Eigen::Matrix"
                                  "<T__,Eigen::Dynamic,Eigen::Dynamic> "
                                  : "matrix_d",
                                  "corr_matrix", read_args, x.name_, x.dims_);
      }
      void generate_initialize_array(const std::string& var_type,
                                     const std::string& read_type,
                                     const std::vector<expression>& read_args,
                                     const std::string& name,
                                     const std::vector<expression>& dims)
      const {
        if (declare_vars_) {
          o_ << INDENT2;
          for (size_t i = 0; i < dims.size(); ++i) o_ << "vector<";
          o_ << var_type;
          for (size_t i = 0; i < dims.size(); ++i) o_ << "> ";
          if (dims.size() == 0) o_ << " ";
          o_ << name << ";" << EOL;
        }

        if (dims.size() == 0) {
          generate_void_statement(name, 2, o_);
          o_ << INDENT2 << "if (jacobian__)" << EOL;

          // w Jacobian
          generate_indent(3, o_);
          o_ << name << " = in__." << read_type  << "_constrain(";
          for (size_t j = 0; j < read_args.size(); ++j) {
            if (j > 0) o_ << ",";
            generate_expression(read_args[j], o_);
          }
          if (read_args.size() > 0)
            o_ << ",";
          o_ << "lp__";
          o_ << ");" << EOL;

          o_ << INDENT2 << "else" << EOL;

          // w/o Jacobian
          generate_indent(3, o_);
          o_ << name << " = in__." << read_type  << "_constrain(";
          for (size_t j = 0; j < read_args.size(); ++j) {
            if (j > 0) o_ << ",";
            generate_expression(read_args[j], o_);
          }
          o_ << ");" << EOL;

        } else {
          // dims > 0
          std::string name_dims(name);
          for (size_t i = 0; i < dims.size(); ++i) {
            generate_indent(i + 2, o_);
            o_ << "size_t dim_"  << name << "_" << i << "__ = ";
            generate_expression(dims[i], o_);
            o_ << ";" << EOL;

            if (i < dims.size() - 1) {
              generate_indent(i + 2, o_);
              o_ << name_dims << ".resize(dim" << "_"
                 << name << "_" << i << "__);"
                 << EOL;
              name_dims.append("[k_").append(to_string(i)).append("__]");
            }

            generate_indent(i + 2, o_);
            if (i == dims.size() - 1) {
              o_ << name_dims << ".reserve(dim_" << name
                 << "_" << i << "__);" << EOL;
              generate_indent(i + 2, o_);
            }

            o_ << "for (size_t k_" << i << "__ = 0;"
               << " k_" << i << "__ < dim_" << name << "_" << i << "__;"
               << " ++k_" << i << "__) {" << EOL;

            // if on the last loop, push read element into array
            if (i == dims.size() - 1) {
              generate_indent(i + 3, o_);
              o_ << "if (jacobian__)" << EOL;

              // w Jacobian
              generate_indent(i + 4, o_);
              o_ << name_dims << ".push_back(in__."
                 << read_type << "_constrain(";
              for (size_t j = 0; j < read_args.size(); ++j) {
                if (j > 0) o_ << ",";
                generate_expression(read_args[j], o_);
              }
              if (read_args.size() > 0)
                o_ << ",";
              o_ << "lp__";
              o_ << "));" << EOL;

              generate_indent(i + 3, o_);
              o_ << "else" << EOL;

              // w/o Jacobian
              generate_indent(i + 4, o_);
              o_ << name_dims << ".push_back(in__."
                 << read_type << "_constrain(";
              for (size_t j = 0; j < read_args.size(); ++j) {
                if (j > 0) o_ << ",";
                generate_expression(read_args[j], o_);
              }
              o_ << "));" << EOL;
            }
          }

          for (size_t i = dims.size(); i > 0; --i) {
            generate_indent(i + 1, o_);
            o_ << "}" << EOL;
          }
        }
        o_ << EOL;
      }
    };

    void generate_local_var_inits(std::vector<var_decl> vs,
                                  bool is_var,
                                  bool declare_vars,
                                  std::ostream& o) {
      o << INDENT2
        << "stan::io::reader<"
        << (is_var ? "T__" : "double")
        << "> in__(params_r__,params_i__);" << EOL2;
      init_local_var_visgen vis(declare_vars, is_var, o);
      for (size_t i = 0; i < vs.size(); ++i)
        boost::apply_visitor(vis, vs[i].decl_);
    }




    void generate_public_decl(std::ostream& o) {
      o << "public:" << EOL;
    }

    void generate_private_decl(std::ostream& o) {
      o << "private:" << EOL;
    }


    struct validate_var_decl_visgen : public visgen {
      int indents_;
      validate_var_decl_visgen(int indents,
                               std::ostream& o)
        : visgen(o),
          indents_(indents) {
      }
      void generate_begin_for_dims(const std::vector<expression>& dims)
        const {
        for (size_t i = 0; i < dims.size(); ++i) {
          generate_indent(indents_+i, o_);
          o_ << "for (int k" << i << "__ = 0;"
             << " k" << i << "__ < ";
          generate_expression(dims[i].expr_, o_);
          o_ << ";";
          o_ << " ++k" << i << "__) {" << EOL;
        }
      }
      void generate_end_for_dims(size_t dims_size) const {
        for (size_t i = 0; i < dims_size; ++i) {
          generate_indent(indents_ + dims_size - i - 1, o_);
          o_ << "}" << EOL;
        }
      }

      void generate_loop_var(const std::string& name,
                             size_t dims_size) const {
        o_ << name;
        for (size_t i = 0; i < dims_size; ++i)
          o_ << "[k" << i << "__]";
      }
      void operator()(nil const& /*x*/) const { }
      template <typename T>
      void basic_validate(T const& x) const {
        if (!(x.range_.has_low() || x.range_.has_high()))
          return;  // unconstrained
        generate_begin_for_dims(x.dims_);
        if (x.range_.has_low()) {
          generate_indent(indents_ + x.dims_.size(), o_);
          o_ << "check_greater_or_equal(function__,";
          o_ << "\"";
          generate_loop_var(x.name_, x.dims_.size());
          o_ << "\",";
          generate_loop_var(x.name_, x.dims_.size());
          o_ << ",";
          generate_expression(x.range_.low_.expr_, o_);
          o_ << ");" << EOL;
        }
        if (x.range_.has_high()) {
          generate_indent(indents_ + x.dims_.size(), o_);
          o_ << "check_less_or_equal(function__,";
          o_ << "\"";
          generate_loop_var(x.name_, x.dims_.size());
          o_ << "\",";
          generate_loop_var(x.name_, x.dims_.size());
          o_ << ",";
          generate_expression(x.range_.high_.expr_, o_);
          o_ << ");" << EOL;
        }
        generate_end_for_dims(x.dims_.size());
      }
      void operator()(int_var_decl const& x) const {
        basic_validate(x);
      }
      void operator()(double_var_decl const& x) const {
        basic_validate(x);
      }
      void operator()(vector_var_decl const& x) const {
        basic_validate(x);
      }
      void operator()(row_vector_var_decl const& x) const {
        basic_validate(x);
      }
      void operator()(matrix_var_decl const& x) const {
        basic_validate(x);
      }
      template <typename T>
      void nonbasic_validate(const T& x,
                             const std::string& type_name) const {
        generate_begin_for_dims(x.dims_);
        generate_indent(indents_ + x.dims_.size(), o_);
        o_ << "stan::math::check_" << type_name << "(function__,";
        o_ << "\"";
        generate_loop_var(x.name_, x.dims_.size());
        o_ << "\",";
        generate_loop_var(x.name_, x.dims_.size());
        o_ << ");"
           << EOL;
        generate_end_for_dims(x.dims_.size());
      }
      void operator()(unit_vector_var_decl const& x) const {
        nonbasic_validate(x, "unit_vector");
      }
      void operator()(simplex_var_decl const& x) const {
        nonbasic_validate(x, "simplex");
      }
      void operator()(ordered_var_decl const& x) const {
        nonbasic_validate(x, "ordered");
      }
      void operator()(positive_ordered_var_decl const& x) const {
        nonbasic_validate(x, "positive_ordered");
      }
      void operator()(cholesky_factor_var_decl const& x) const {
        nonbasic_validate(x, "cholesky_factor");
      }
      void operator()(cholesky_corr_var_decl const& x) const {
        nonbasic_validate(x, "cholesky_factor_corr");
      }
      void operator()(cov_matrix_var_decl const& x) const {
        nonbasic_validate(x, "cov_matrix");
      }
      void operator()(corr_matrix_var_decl const& x) const {
        nonbasic_validate(x, "corr_matrix");
      }
    };


    void generate_validate_var_decl(const var_decl& decl,
                                    int indent,
                                    std::ostream& o) {
      validate_var_decl_visgen vis(indent, o);
      boost::apply_visitor(vis, decl.decl_);
    }

    void generate_validate_var_decls(const std::vector<var_decl> decls,
                                     int indent,
                                     std::ostream& o) {
      for (size_t i = 0; i < decls.size(); ++i)
        generate_validate_var_decl(decls[i], indent, o);
    }

    // see _var_decl_visgen cut & paste
    struct member_var_decl_visgen : public visgen {
      int indents_;
      member_var_decl_visgen(int indents,
                             std::ostream& o)
        : visgen(o),
          indents_(indents) {
      }
      void operator()(nil const& /*x*/) const { }
      void operator()(int_var_decl const& x) const {
        declare_array("int", x.name_, x.dims_.size());
      }
      void operator()(double_var_decl const& x) const {
        declare_array("double", x.name_, x.dims_.size());
      }
      void operator()(unit_vector_var_decl const& x) const {
        declare_array(("vector_d"), x.name_, x.dims_.size());
      }
      void operator()(simplex_var_decl const& x) const {
        declare_array(("vector_d"), x.name_, x.dims_.size());
      }
      void operator()(ordered_var_decl const& x) const {
        declare_array(("vector_d"), x.name_, x.dims_.size());
      }
      void operator()(positive_ordered_var_decl const& x) const {
        declare_array(("vector_d"), x.name_, x.dims_.size());
      }
      void operator()(cholesky_factor_var_decl const& x) const {
        declare_array(("matrix_d"), x.name_, x.dims_.size());
      }
      void operator()(const cholesky_corr_var_decl& x) const {
        declare_array(("matrix_d"), x.name_, x.dims_.size());
      }
      void operator()(cov_matrix_var_decl const& x) const {
        declare_array(("matrix_d"), x.name_, x.dims_.size());
      }
      void operator()(corr_matrix_var_decl const& x) const {
        declare_array(("matrix_d"), x.name_, x.dims_.size());
      }
      void operator()(vector_var_decl const& x) const {
        declare_array(("vector_d"), x.name_, x.dims_.size());
      }
      void operator()(row_vector_var_decl const& x) const {
        declare_array(("row_vector_d"), x.name_, x.dims_.size());
      }
      void operator()(matrix_var_decl const& x) const {
        declare_array(("matrix_d"), x.name_, x.dims_.size());
      }
      void declare_array(std::string const& type, std::string const& name,
                         size_t size) const {
        for (int i = 0; i < indents_; ++i)
          o_ << INDENT;
        for (size_t i = 0; i < size; ++i) {
          o_ << "vector<";
        }
        o_ << type;
        if (size > 0) {
          o_ << ">";
        }
        for (size_t i = 1; i < size; ++i) {
          o_ << " >";
        }
        o_ << " " << name << ";" << EOL;
      }
    };

    void generate_member_var_decls(const std::vector<var_decl>& vs,
                                   int indent,
                                   std::ostream& o) {
      member_var_decl_visgen vis(indent, o);
      for (size_t i = 0; i < vs.size(); ++i)
        boost::apply_visitor(vis, vs[i].decl_);
    }

    // see member_var_decl_visgen cut & paste

    // **************need this logic for conditional_op ***************

    struct local_var_decl_visgen : public visgen {
      int indents_;
      bool is_var_;
      bool is_fun_return_;
      local_var_decl_visgen(int indents,
                            bool is_var,
                            bool is_fun_return,
                            std::ostream& o)
        : visgen(o),
          indents_(indents),
          is_var_(is_var),
          is_fun_return_(is_fun_return) {
      }
      void operator()(nil const& /*x*/) const { }
      void operator()(int_var_decl const& x) const {
        std::vector<expression> ctor_args;
        declare_array("int", ctor_args, x.name_, x.dims_);
      }
      void operator()(double_var_decl const& x) const {
        std::vector<expression> ctor_args;
        declare_array(is_fun_return_
                      ? "fun_scalar_t__"
                      : (is_var_ ? "T__" : "double"),
                      ctor_args, x.name_, x.dims_);
      }
      void operator()(vector_var_decl const& x) const {
        std::vector<expression> ctor_args;
        ctor_args.push_back(x.M_);
        declare_array(is_fun_return_
                      ? "Eigen::Matrix<fun_scalar_t__,Eigen::Dynamic,1> "
                      : (is_var_
                         ? "Eigen::Matrix<T__,Eigen::Dynamic,1> " : "vector_d"),
                      ctor_args, x.name_, x.dims_);
      }
      void operator()(row_vector_var_decl const& x) const {
        std::vector<expression> ctor_args;
        ctor_args.push_back(x.N_);
        declare_array(is_fun_return_
                      ? "Eigen::Matrix<fun_scalar_t__,1,Eigen::Dynamic> "
                      : (is_var_
                         ? "Eigen::Matrix<T__,1,Eigen::Dynamic> "
                         : "row_vector_d"),
                      ctor_args, x.name_, x.dims_);
      }
      void operator()(matrix_var_decl const& x) const {
        std::vector<expression> ctor_args;
        ctor_args.push_back(x.M_);
        ctor_args.push_back(x.N_);
        declare_array(is_fun_return_
                      ? "Eigen::Matrix<fun_scalar_t__,"
                      "Eigen::Dynamic,Eigen::Dynamic> "
                      : (is_var_
                         ? "Eigen::Matrix<T__,Eigen::Dynamic,Eigen::Dynamic> "
                         : "matrix_d"),
                      ctor_args, x.name_, x.dims_);
      }
      void operator()(unit_vector_var_decl const& x) const {
        std::vector<expression> ctor_args;
        ctor_args.push_back(x.K_);
        declare_array(is_fun_return_
                      ? "Eigen::Matrix<fun_scalar_t__,Eigen::Dynamic,1> "
                      : (is_var_
                         ? "Eigen::Matrix<T__,Eigen::Dynamic,1> " : "vector_d"),
                      ctor_args, x.name_, x.dims_);
      }
      void operator()(simplex_var_decl const& x) const {
        std::vector<expression> ctor_args;
        ctor_args.push_back(x.K_);
        declare_array(is_fun_return_
                      ? "Eigen::Matrix<fun_scalar_t__,Eigen::Dynamic,1> "
                      : (is_var_
                         ? "Eigen::Matrix<T__,Eigen::Dynamic,1> " : "vector_d"),
                      ctor_args, x.name_, x.dims_);
      }
      void operator()(ordered_var_decl const& x) const {
        std::vector<expression> ctor_args;
        ctor_args.push_back(x.K_);
        declare_array(is_fun_return_
                      ? "Eigen::Matrix<fun_scalar_t__,Eigen::Dynamic,1> "
                      : (is_var_
                         ? "Eigen::Matrix<T__,Eigen::Dynamic,1> " : "vector_d"),
                      ctor_args, x.name_, x.dims_);
      }
      void operator()(positive_ordered_var_decl const& x) const {
        std::vector<expression> ctor_args;
        ctor_args.push_back(x.K_);
        declare_array(is_fun_return_
                      ? "Eigen::Matrix<fun_scalar_t__,Eigen::Dynamic,1> "
                      : (is_var_
                         ? "Eigen::Matrix<T__,Eigen::Dynamic,1> " : "vector_d"),
                      ctor_args, x.name_, x.dims_);
      }
      void operator()(cholesky_factor_var_decl const& x) const {
        std::vector<expression> ctor_args;
        ctor_args.push_back(x.M_);
        ctor_args.push_back(x.N_);
        declare_array(is_fun_return_
                      ? "Eigen::Matrix<fun_scalar_t__,"
                      "Eigen::Dynamic,Eigen::Dynamic> "
                      : (is_var_
                         ? "Eigen::Matrix<T__,Eigen::Dynamic,Eigen::Dynamic> "
                         : "matrix_d"),
                      ctor_args, x.name_, x.dims_);
      }
      void operator()(const cholesky_corr_var_decl& x) const {
        std::vector<expression> ctor_args;
        ctor_args.push_back(x.K_);
        ctor_args.push_back(x.K_);
        declare_array(is_var_
                      ? "Eigen::Matrix<T__,Eigen::Dynamic,Eigen::Dynamic> "
                      : "matrix_d",
                      ctor_args, x.name_, x.dims_);
      }
      void operator()(cov_matrix_var_decl const& x) const {
        std::vector<expression> ctor_args;
        ctor_args.push_back(x.K_);
        ctor_args.push_back(x.K_);
        declare_array(is_fun_return_
                      ? "Eigen::Matrix<fun_scalar_t__,"
                      "Eigen::Dynamic,Eigen::Dynamic> "
                      : (is_var_
                         ? "Eigen::Matrix<T__,Eigen::Dynamic,Eigen::Dynamic> "
                         : "matrix_d"),
                      ctor_args, x.name_, x.dims_);
      }
      void operator()(corr_matrix_var_decl const& x) const {
        std::vector<expression> ctor_args;
        ctor_args.push_back(x.K_);
        ctor_args.push_back(x.K_);
        declare_array(is_fun_return_
                      ? "Eigen::Matrix<fun_scalar_t__,"
                      "Eigen::Dynamic,Eigen::Dynamic> "
                      : (is_var_
                         ? "Eigen::Matrix<T__,Eigen::Dynamic,Eigen::Dynamic> "
                         : "matrix_d"),
                      ctor_args, x.name_, x.dims_);
      }
      void generate_type(const std::string& type,
                         size_t num_dims) const {
        for (size_t i = 0; i < num_dims; ++i)
          o_ << "vector<";
        o_ << type;
        for (size_t i = 0; i < num_dims; ++i) {
          if (i > 0) o_ << " ";
          o_ << ">";
        }
      }

      void generate_void_statement(const std::string& name) const {
        o_ << "(void) " << name << ";  // dummy to suppress unused var warning";
      }

      // var_decl     -> type[0] name init_args[0] ;
      // init_args[k] -> ctor_args  if no dims left
      // init_args[k] -> ( dim[k] , ( type[k+1] init_args[k+1] ) )
      void generate_init_args(const std::string& type,
                              const std::vector<expression>& ctor_args,
                              const std::vector<expression>& dims,
                              size_t dim) const {
        if (dim < dims.size()) {  // more dims left
          o_ << '(';  // open(1)
          generate_expression(dims[dim], o_);
          if ((dim + 1 < dims.size()) ||  ctor_args.size() > 0) {
            o_ << ", (";  // open(2)
            generate_type(type, dims.size() - dim - 1);
            generate_init_args(type, ctor_args, dims, dim + 1);
            o_ << ')';  // close(2)
          } else if (type == "var") {
            o_ << ", DUMMY_VAR__";
          } else if (type == "int") {
            o_ << ", 0";
          } else if (type == "double") {
            o_ << ", 0.0";
          } else {
            // shouldn't hit this
          }
          o_ << ')';  // close(1)
        } else {
          if (ctor_args.size() == 0) {  // scalar int or real
            if (type == "int") {
              o_ << "(0)";
            } else if (type == "double") {
              o_ << "(0.0)";
            } else if (type == "var") {
              o_ << "(DUMMY_VAR__)";
            } else {
              // shouldn't hit this, either
            }
          } else if (ctor_args.size() == 1) {  // vector
            o_ << '(';
            generate_eigen_index_expression(ctor_args[0], o_);
            o_ << ')';
          } else if (ctor_args.size() > 1) {  // matrix
            o_ << '(';
            generate_eigen_index_expression(ctor_args[0], o_);
            o_ << ',';
            generate_eigen_index_expression(ctor_args[1], o_);
            o_ << ')';
          }
        }
      }
      void declare_array(const std::string& type,
                         const std::vector<expression>& ctor_args,
                         const std::string& name,
                         const std::vector<expression>& dims) const {
        // require double parens to counter "most vexing parse" problem
        generate_indent(indents_, o_);
        generate_type(type, dims.size());
        o_ << ' '  << name;
        generate_init_args(type, ctor_args, dims, 0);
        o_ << ';' << EOL;
        if (dims.size() == 0) {
          generate_indent(indents_, o_);
          generate_void_statement(name);
          o_ << EOL;
        }
        if (type == "Eigen::Matrix<T__, Eigen::Dynamic, Eigen::Dynamic> "
            || type == "Eigen::Matrix<T__, 1, Eigen::Dynamic> "
            || type == "Eigen::Matrix<T__, Eigen::Dynamic, 1> ") {
          generate_indent(indents_, o_);
          o_ << "stan::math::fill(" << name << ", DUMMY_VAR__);" << EOL;
        }
      }
    };

    void generate_local_var_decls(const std::vector<var_decl>& vs,
                                  int indent,
                                  std::ostream& o,
                                  bool is_var,
                                  bool is_fun_return) {
      local_var_decl_visgen vis(indent, is_var, is_fun_return, o);
      for (size_t i = 0; i < vs.size(); ++i)
        boost::apply_visitor(vis, vs[i].decl_);
    }



    struct generate_local_var_init_nan_visgen : public visgen {
      const bool declare_vars_;
      const bool is_var_;
      const bool is_fun_return_;
      const int indent_;
      generate_local_var_init_nan_visgen(bool declare_vars,
                                         bool is_var,
                                         bool is_fun_return,
                                         int indent,
                                         std::ostream& o)
        : visgen(o),
          declare_vars_(declare_vars),
          is_var_(is_var),
          is_fun_return_(is_fun_return),
          indent_(indent) {
      }
      void operator()(const nil& /*x*/) const {
        // no-op
      }
      void operator()(const int_var_decl& x) const {
        // no-op; ints need no init to prevent crashes and no NaN available
      }
      void operator()(const double_var_decl& x) const {
        generate_init(x);
      }
      void operator()(const vector_var_decl& x) const {
        generate_init(x);
      }
      void operator()(const row_vector_var_decl& x) const {
        generate_init(x);
      }
      void operator()(const matrix_var_decl& x) const {
        generate_init(x);
      }
      void operator()(const unit_vector_var_decl& x) const {
        generate_init(x);
      }
      void operator()(const simplex_var_decl& x) const {
        generate_init(x);
      }
      void operator()(const ordered_var_decl& x) const {
        generate_init(x);
      }
      void operator()(const positive_ordered_var_decl& x) const {
        generate_init(x);
      }
      void operator()(const cholesky_factor_var_decl& x) const {
        generate_init(x);
      }
      void operator()(const cholesky_corr_var_decl& x) const {
        generate_init(x);
      }
      void operator()(const cov_matrix_var_decl& x) const {
        generate_init(x);
      }
      void operator()(const corr_matrix_var_decl& x) const {
        generate_init(x);
      }
      template <typename T>
      void generate_init(const T& x) const {
        generate_indent(indent_, o_);
        o_ << "stan::math::initialize(" << x.name_ << ", "
           << (is_var_
               ? "DUMMY_VAR__"
               : "std::numeric_limits<double>::quiet_NaN()")
           << ");"
           << EOL;
      }
    };

    void generate_local_var_init_nan(const std::vector<var_decl>& vs,
                                     int indent,
                                     std::ostream& o,
                                     bool is_var,
                                     bool is_fun_return) {
      generate_local_var_init_nan_visgen vis(indent, is_var, is_fun_return,
                                             indent, o);
      for (size_t i = 0; i < vs.size(); ++i)
        boost::apply_visitor(vis, vs[i].decl_);
    }


    // see member_var_decl_visgen cut & paste
    struct generate_init_vars_visgen : public visgen {
      int indent_;
      generate_init_vars_visgen(int indent,
                                std::ostream& o)
        : visgen(o),
          indent_(indent) {
      }
      void operator()(nil const& /*x*/) const { }
      void operator()(int_var_decl const& x) const {
        generate_indent(indent_, o_);
        o_ << "stan::math::fill(" << x.name_
           << ", std::numeric_limits<int>::min());"
           << EOL;
      }
      void operator()(double_var_decl const& x) const {
        generate_indent(indent_, o_);
        o_ << "stan::math::fill(" << x.name_ << ",DUMMY_VAR__);" << EOL;
      }
      void operator()(vector_var_decl const& x) const {
        generate_indent(indent_, o_);
        o_ << "stan::math::fill(" << x.name_ << ",DUMMY_VAR__);" << EOL;
      }
      void operator()(row_vector_var_decl const& x) const {
        generate_indent(indent_, o_);
        o_ << "stan::math::fill(" << x.name_ << ",DUMMY_VAR__);" << EOL;
      }
      void operator()(matrix_var_decl const& x) const {
        generate_indent(indent_, o_);
        o_ << "stan::math::fill(" << x.name_ << ",DUMMY_VAR__);" << EOL;
      }
      void operator()(unit_vector_var_decl const& x) const {
        generate_indent(indent_, o_);
        o_ << "stan::math::fill(" << x.name_ << ",DUMMY_VAR__);" << EOL;
      }
      void operator()(simplex_var_decl const& x) const {
        generate_indent(indent_, o_);
        o_ << "stan::math::fill(" << x.name_ << ",DUMMY_VAR__);" << EOL;
      }
      void operator()(ordered_var_decl const& x) const {
        generate_indent(indent_, o_);
        o_ << "stan::math::fill(" << x.name_ << ",DUMMY_VAR__);" << EOL;
      }
      void operator()(positive_ordered_var_decl const& x) const {
        generate_indent(indent_, o_);
        o_ << "stan::math::fill(" << x.name_ << ",DUMMY_VAR__);" << EOL;
      }
      void operator()(cholesky_factor_var_decl const& x) const {
        generate_indent(indent_, o_);
        o_ << "stan::math::fill(" << x.name_ << ",DUMMY_VAR__);" << EOL;
      }
      void operator()(cholesky_corr_var_decl const& x) const {
        generate_indent(indent_, o_);
        o_ << "stan::math::fill(" << x.name_ << ",DUMMY_VAR__);" << EOL;
      }
      void operator()(cov_matrix_var_decl const& x) const {
        generate_indent(indent_, o_);
        o_ << "stan::math::fill(" << x.name_ << ",DUMMY_VAR__);" << EOL;
      }
      void operator()(corr_matrix_var_decl const& x) const {
        generate_indent(indent_, o_);
        o_ << "stan::math::fill(" << x.name_ << ",DUMMY_VAR__);" << EOL;
      }
    };

    void generate_init_vars(const std::vector<var_decl>& vs,
                            int indent,
                            std::ostream& o) {
      generate_init_vars_visgen vis(indent, o);
      o << EOL;
      generate_comment("initialize transformed variables to"
                       " avoid seg fault on val access",
                       indent, o);
      for (size_t i = 0; i < vs.size(); ++i)
        boost::apply_visitor(vis, vs[i].decl_);
    }


    struct validate_transformed_params_visgen : public visgen {
      int indents_;
      validate_transformed_params_visgen(int indents,
                                         std::ostream& o)
        : visgen(o),
          indents_(indents)
      { }
      void operator()(nil const& /*x*/) const { }
      void operator()(int_var_decl const& x) const {
        std::vector<expression> dims(x.dims_);
        validate_array(x.name_, dims, 0);
      }
      void operator()(double_var_decl const& x) const {
        std::vector<expression> dims(x.dims_);
        validate_array(x.name_, dims, 0);
      }
      void operator()(vector_var_decl const& x) const {
        std::vector<expression> dims(x.dims_);
        dims.push_back(x.M_);
        validate_array(x.name_, dims, 1);
      }
      void operator()(unit_vector_var_decl const& x) const {
        std::vector<expression> dims(x.dims_);
        dims.push_back(x.K_);
        validate_array(x.name_, dims, 1);
      }
      void operator()(simplex_var_decl const& x) const {
        std::vector<expression> dims(x.dims_);
        dims.push_back(x.K_);
        validate_array(x.name_, dims, 1);
      }
      void operator()(ordered_var_decl const& x) const {
        std::vector<expression> dims(x.dims_);
        dims.push_back(x.K_);
        validate_array(x.name_, dims, 1);
      }
      void operator()(positive_ordered_var_decl const& x) const {
        std::vector<expression> dims(x.dims_);
        dims.push_back(x.K_);
        validate_array(x.name_, dims, 1);
      }
      void operator()(row_vector_var_decl const& x) const {
        std::vector<expression> dims(x.dims_);
        dims.push_back(x.N_);
        validate_array(x.name_, dims, 1);
      }
      void operator()(matrix_var_decl const& x) const {
        std::vector<expression> dims(x.dims_);
        dims.push_back(x.M_);
        dims.push_back(x.N_);
        validate_array(x.name_, dims, 2);
      }
      void operator()(cholesky_factor_var_decl const& x) const {
        std::vector<expression> dims(x.dims_);
        dims.push_back(x.M_);
        dims.push_back(x.N_);
        validate_array(x.name_, dims, 2);
      }
      void operator()(cholesky_corr_var_decl const& x) const {
        std::vector<expression> dims(x.dims_);
        dims.push_back(x.K_);
        dims.push_back(x.K_);
        validate_array(x.name_, dims, 2);
      }
      void operator()(cov_matrix_var_decl const& x) const {
        std::vector<expression> dims(x.dims_);
        dims.push_back(x.K_);
        dims.push_back(x.K_);
        validate_array(x.name_, dims, 2);
      }
      void operator()(corr_matrix_var_decl const& x) const {
        std::vector<expression> dims(x.dims_);
        dims.push_back(x.K_);
        dims.push_back(x.K_);
        validate_array(x.name_, dims, 2);
      }
      void validate_array(const std::string& name,
                          const std::vector<expression>& dims,
                          size_t matrix_dims) const {
        size_t non_matrix_dims = dims.size() - matrix_dims;

        for (size_t k = 0; k < dims.size(); ++k) {
          generate_indent(indents_ + k, o_);
          o_ << "for (int i" << k << "__ = 0; i" << k << "__ < ";
          generate_expression(dims[k], o_);
          o_ << "; ++i" << k << "__) {" << EOL;
        }

        generate_indent(indents_ + dims.size(), o_);
        o_ << "if (stan::math::is_uninitialized(" << name;
        for (size_t k = 0; k < non_matrix_dims; ++k)
          o_ << "[i" << k << "__]";
        if (matrix_dims > 0) {
          o_ << "(i" << non_matrix_dims << "__";
          if (matrix_dims > 1)
            o_ << ",i" << (non_matrix_dims + 1) << "__";
          o_ << ')';
        }
        o_ << ")) {" << EOL;
        generate_indent(indents_ + dims.size() + 1, o_);
        o_ << "std::stringstream msg__;" << EOL;
        generate_indent(indents_ + dims.size() + 1, o_);
        o_ << "msg__ << \"Undefined transformed parameter: "
           << name << "\"";
        for (size_t k = 0; k < dims.size(); ++k) {
          o_ << " << '['";
          o_ << " << i" << k << "__";
          o_ << " << ']'";
        }
        o_ << ';' << EOL;
        generate_indent(indents_ + dims.size() + 1, o_);
        o_ << "throw std::runtime_error(msg__.str());" << EOL;

        generate_indent(indents_ + dims.size(), o_);
        o_ << "}" << EOL;
        for (size_t k = 0; k < dims.size(); ++k) {
          generate_indent(indents_ + dims.size() - k - 1, o_);
          o_ << "}" << EOL;
        }
      }
    };

    void generate_validate_transformed_params(const std::vector<var_decl>& vs,
                                              int indent,
                                              std::ostream& o) {
      generate_comment("validate transformed parameters", indent, o);
      validate_transformed_params_visgen vis(indent, o);
      for (size_t i = 0; i < vs.size(); ++i)
        boost::apply_visitor(vis, vs[i].decl_);
      o << EOL;
    }

    struct idx_visgen : public visgen {
      explicit idx_visgen(std::ostream& o): visgen(o) { }
      void operator()(const uni_idx& i) const {
        o_ << "stan::model::index_uni(";
        generate_expression(i.idx_, o_);
        o_ << ")";
      }
      void operator()(const multi_idx& i) const {
        o_ << "stan::model::index_multi(";
        generate_expression(i.idxs_, o_);
        o_ << ")";
      }
      void operator()(const omni_idx& i) const {
        o_ << "stan::model::index_omni()";
      }
      void operator()(const lb_idx& i) const {
        o_ << "stan::model::index_min(";
        generate_expression(i.lb_, o_);
        o_ << ")";
      }
      void operator()(const ub_idx& i) const {
        o_ << "stan::model::index_max(";
        generate_expression(i.ub_, o_);
        o_ << ")";
      }
      void operator()(const lub_idx& i) const {
        o_ << "stan::model::index_min_max(";
        generate_expression(i.lb_, o_);
        o_ << ", ";
        generate_expression(i.ub_, o_);
        o_ << ")";
      }
    };

    void generate_idx(const idx& i, std::ostream& o) {
      idx_visgen vis(o);
      boost::apply_visitor(vis, i.idx_);
    }

    void generate_idxs(size_t pos, const std::vector<idx>& idxs,
                       std::ostream& o) {
      if (pos == idxs.size()) {
        o << "stan::model::nil_index_list()";
      } else {
        o << "stan::model::cons_list(";
        generate_idx(idxs[pos], o);
        o << ", ";
        generate_idxs(pos + 1, idxs, o);
        o << ")";
      }
    }

    void generate_idxs(const std::vector<idx>& idxs, std::ostream& o) {
      generate_idxs(0, idxs, o);
    }


    struct idx_user_visgen : public visgen {
      explicit idx_user_visgen(std::ostream& o): visgen(o) { }
      void operator()(const uni_idx& i) const {
        generate_expression(i.idx_, true, o_);
      }
      void operator()(const multi_idx& i) const {
        generate_expression(i.idxs_, true, o_);
      }
      void operator()(const omni_idx& i) const {
        o_ << " ";
      }
      void operator()(const lb_idx& i) const {
        generate_expression(i.lb_, true, o_);
        o_ << ": ";
      }
      void operator()(const ub_idx& i) const {
        o_ << " :";
        generate_expression(i.ub_, true, o_);
      }
      void operator()(const lub_idx& i) const {
        generate_expression(i.lb_, true, o_);
        o_ << ":";
        generate_expression(i.ub_, true, o_);
      }
    };

    void generate_idx_user(const idx& i, std::ostream& o) {
      idx_user_visgen vis(o);
      boost::apply_visitor(vis, i.idx_);
    }

    void generate_idxs_user(const std::vector<idx>& idxs, std::ostream& o) {
      if (idxs.size() == 0)
        return;
      o << "[";
      for (size_t i = 0; i < idxs.size(); ++i) {
        if (i > 0)
          o << ", ";
        generate_idx_user(idxs[i], o);
      }
      o << "]";
    }

    void generate_statement(statement const& s, int indent, std::ostream& o,
                            bool include_sampling, bool is_var,
                            bool is_fun_return);

    struct statement_visgen : public visgen {
      size_t indent_;
      bool include_sampling_;
      bool is_var_;
      bool is_fun_return_;
      statement_visgen(size_t indent,
                       bool include_sampling,
                       bool is_var,
                       bool is_fun_return,
                       std::ostream& o)
        : visgen(o),
          indent_(indent),
          include_sampling_(include_sampling),
          is_var_(is_var),
          is_fun_return_(is_fun_return) {
      }
      void operator()(nil const& /*x*/) const {
      }
      void operator()(assignment const& x) const {
        generate_indent(indent_, o_);
        o_ << "stan::math::assign(";
        generate_indexed_expr<true>(x.var_dims_.name_,
                                    x.var_dims_.dims_,
                                    x.var_type_.base_type_,
                                    x.var_type_.dims_.size(),
                                    false,
                                    o_);
        o_ << ", ";
        generate_expression(x.expr_, false, is_var_, o_);
        o_ << ");" << EOL;
      }
      void operator()(const assgn& y) const {
        generate_indent(indent_, o_);
        o_ << "stan::model::assign(";

        expression var_expr(y.lhs_var_);
        generate_expression(var_expr, false, is_var_, o_);
        o_ << ", "
           << EOL;

        generate_indent(indent_ + 3, o_);
        generate_idxs(y.idxs_, o_);
        o_ << ", "
           << EOL;

        generate_indent(indent_ + 3, o_);
        if (y.lhs_var_occurs_on_rhs()) {
          o_ << "stan::model::deep_copy(";
          generate_expression(y.rhs_, false, is_var_, o_);
          o_ << ")";
        } else {
          generate_expression(y.rhs_, false, is_var_, o_);
        }

        o_ << ", "
           << EOL;
        generate_indent(indent_ + 3, o_);
        o_ << '"'
           << "assigning variable "
           << y.lhs_var_.name_
           << '"';
        o_ << ");"
           << EOL;
      }
      void operator()(expression const& x) const {
        generate_indent(indent_, o_);
        generate_expression(x, false, is_var_, o_);
        o_ << ";" << EOL;
      }
      // can conditional_op expression be used in sampling statement?
      void operator()(sample const& x) const {
        if (!include_sampling_) return;
        std::string prob_fun = get_prob_fun(x.dist_.family_);
        generate_indent(indent_, o_);
        o_ << "lp_accum__.add(" << prob_fun << "<propto__>(";
        generate_expression(x.expr_, o_);
        for (size_t i = 0; i < x.dist_.args_.size(); ++i) {
          o_ << ", ";
          generate_expression(x.dist_.args_[i], o_);
        }
        bool is_user_defined
          = is_user_defined_prob_function(prob_fun, x.expr_, x.dist_.args_);
        if (is_user_defined)
          o_ << ", pstream__";
        o_ << "));" << EOL;
        // rest of impl is for truncation
        // test variable is within truncation interval
        if (x.truncation_.has_low()) {
          generate_indent(indent_, o_);
          o_ << "if (";
          generate_expression(x.expr_,  o_);
          o_ << " < ";
          generate_expression(x.truncation_.low_.expr_, o_);
          o_ << ") lp_accum__.add(-std::numeric_limits<double>::infinity());"
             << EOL;
        }
        if (x.truncation_.has_high()) {
          generate_indent(indent_, o_);
          if (x.truncation_.has_low()) o_ << "else ";
          o_ << "if (";
          generate_expression(x.expr_, o_);
          o_ << " > ";
          generate_expression(x.truncation_.high_.expr_, o_);
          o_ << ") lp_accum__.add(-std::numeric_limits<double>::infinity());"
             << EOL;
        }
        // generate log denominator for case where bounds test pass
        if (x.truncation_.has_low() || x.truncation_.has_high()) {
          generate_indent(indent_, o_);
          o_ << "else ";
        }
        // rest of code for three cases: T[L,H], T[L,], T[,H]
        if (x.truncation_.has_low() && x.truncation_.has_high()) {
          // T[L,U]: -log_diff_exp(Dist_cdf_log(U|params),
          //                       Dist_cdf_log(L|Params))
          o_ << "lp_accum__.add(-log_diff_exp(";
          o_ << get_cdf(x.dist_.family_) << "(";
          generate_expression(x.truncation_.high_.expr_, o_);
          for (size_t i = 0; i < x.dist_.args_.size(); ++i) {
            o_ << ", ";
            generate_expression(x.dist_.args_[i], o_);
          }
          if (is_user_defined)
            o_ << ", pstream__";
          o_ << "), " << get_cdf(x.dist_.family_) << "(";
          generate_expression(x.truncation_.low_.expr_, o_);
          for (size_t i = 0; i < x.dist_.args_.size(); ++i) {
            o_ << ", ";
            generate_expression(x.dist_.args_[i], o_);
          }
          if (is_user_defined)
            o_ << ", pstream__";
          o_ << ")));" << EOL;
        } else if (!x.truncation_.has_low() && x.truncation_.has_high()) {
          // T[,U];  -Dist_cdf_log(U)
          o_ << "lp_accum__.add(-";
          o_ << get_cdf(x.dist_.family_) << "(";
          generate_expression(x.truncation_.high_.expr_, o_);
          for (size_t i = 0; i < x.dist_.args_.size(); ++i) {
            o_ << ", ";
            generate_expression(x.dist_.args_[i], o_);
          }
          if (is_user_defined)
            o_ << ", pstream__";
          o_ << "));" << EOL;
        } else if (x.truncation_.has_low() && !x.truncation_.has_high()) {
          // T[L,]: -Dist_ccdf_log(L)
          o_ << "lp_accum__.add(-";
          o_ << get_ccdf(x.dist_.family_) << "(";
          generate_expression(x.truncation_.low_.expr_, o_);
          for (size_t i = 0; i < x.dist_.args_.size(); ++i) {
            o_ << ", ";
            generate_expression(x.dist_.args_[i], o_);
          }
          if (is_user_defined)
            o_ << ", pstream__";
          o_ << "));" << EOL;
        }
      }
      void operator()(const increment_log_prob_statement& x) const {
        generate_indent(indent_, o_);
        o_ << "lp_accum__.add(";
        generate_expression(x.log_prob_, o_);
        o_ << ");" << EOL;
      }
      void operator()(const statements& x) const {
        bool has_local_vars = x.local_decl_.size() > 0;
        size_t indent = has_local_vars ? (indent_ + 1) : indent_;
        if (has_local_vars) {
          generate_indent(indent_, o_);
          o_ << "{" << EOL;
          generate_local_var_decls(x.local_decl_, indent, o_,
                                   is_var_, is_fun_return_);
          generate_local_var_init_nan(x.local_decl_, indent, o_,
                                      is_var_, is_fun_return_);
        }

        for (size_t i = 0; i < x.statements_.size(); ++i)
          generate_statement(x.statements_[i], indent, o_, include_sampling_,
                             is_var_, is_fun_return_);
        if (has_local_vars) {
          generate_indent(indent_, o_);
          o_ << "}" << EOL;
        }
      }
      void operator()(const print_statement& ps) const {
        generate_indent(indent_, o_);
        o_ << "if (pstream__) {" << EOL;
        for (size_t i = 0; i < ps.printables_.size(); ++i) {
          generate_indent(indent_ + 1, o_);
          o_ << "stan_print(pstream__,";
          generate_printable(ps.printables_[i], o_);
          o_ << ");" << EOL;
        }
        generate_indent(indent_ + 1, o_);
        o_ << "*pstream__ << std::endl;" << EOL;
        generate_indent(indent_, o_);
        o_ << '}' << EOL;
      }
      void operator()(const reject_statement& ps) const {
        generate_indent(indent_, o_);
        o_ << "std::stringstream errmsg_stream__;" << EOL;
        for (size_t i = 0; i < ps.printables_.size(); ++i) {
          generate_indent(indent_, o_);
          o_ << "errmsg_stream__ << ";
          generate_printable(ps.printables_[i], o_);
          o_ << ";" << EOL;
        }
        generate_indent(indent_, o_);
        o_ << "throw std::domain_error(errmsg_stream__.str());" << EOL;
      }
      void operator()(const return_statement& rs) const {
        generate_indent(indent_, o_);
        o_ << "return ";
        if (!rs.return_value_.expression_type().is_ill_formed()
            && !rs.return_value_.expression_type().is_void()) {
          o_ << "stan::math::promote_scalar<fun_return_scalar_t__>(";
          generate_expression(rs.return_value_, o_);
          o_ << ")";
        }
        o_ << ";" << EOL;
      }
      void operator()(const for_statement& x) const {
        generate_indent(indent_, o_);
        o_ << "for (int " << x.variable_ << " = ";
        generate_expression(x.range_.low_, o_);
        o_ << "; " << x.variable_ << " <= ";
        generate_expression(x.range_.high_, o_);
        o_ << "; ++" << x.variable_ << ") {" << EOL;
        generate_statement(x.statement_, indent_ + 1, o_, include_sampling_,
                           is_var_, is_fun_return_);
        generate_indent(indent_, o_);
        o_ << "}" << EOL;
      }
      void operator()(const while_statement& x) const {
        generate_indent(indent_, o_);
        o_ << "while (as_bool(";
        generate_expression(x.condition_, o_);
        o_ << ")) {" << EOL;
        generate_statement(x.body_, indent_+1, o_, include_sampling_,
                           is_var_, is_fun_return_);
        generate_indent(indent_, o_);
        o_ << "}" << EOL;
      }
      void operator()(const break_continue_statement& st) const {
        generate_indent(indent_, o_);
        o_ << st.generate_ << ";" << EOL;
      }
      void operator()(const conditional_statement& x) const {
        for (size_t i = 0; i < x.conditions_.size(); ++i) {
          if (i == 0)
            generate_indent(indent_, o_);
          else
            o_ << " else ";
          o_ << "if (as_bool(";
          generate_expression(x.conditions_[i], o_);
          o_ << ")) {" << EOL;
          generate_statement(x.bodies_[i], indent_ + 1, o_, include_sampling_,
                             is_var_, is_fun_return_);
          generate_indent(indent_, o_);
          o_ << '}';
        }
        if (x.bodies_.size() > x.conditions_.size()) {
          o_ << " else {" << EOL;
          generate_statement(x.bodies_[x.bodies_.size()-1], indent_ + 1,
                             o_, include_sampling_,
                             is_var_, is_fun_return_);
          generate_indent(indent_, o_);
          o_ << '}';
        }
        o_ << EOL;
      }
      void operator()(const no_op_statement& /*x*/) const {
      }
    };

    struct is_numbered_statement_vis : public boost::static_visitor<bool> {
      bool operator()(const nil& st) const { return false; }
      bool operator()(const assignment& st) const { return true; }
      bool operator()(const assgn& st) const { return true; }
      bool operator()(const sample& st) const { return true; }
      bool operator()(const increment_log_prob_statement& t) const {
        return true;
      }
      bool operator()(const expression& st) const  { return true; }
      bool operator()(const statements& st) const  { return false; }
      bool operator()(const for_statement& st) const  { return true; }
      bool operator()(const conditional_statement& st) const { return true; }
      bool operator()(const while_statement& st) const { return true; }
      bool operator()(const break_continue_statement& st) const {
        return true;
      }
      bool operator()(const print_statement& st) const { return true; }
      bool operator()(const reject_statement& st) const { return true; }
      bool operator()(const no_op_statement& st) const { return true; }
      bool operator()(const return_statement& st) const { return true; }
    };


    void generate_statement(const statement& s,
                            int indent,
                            std::ostream& o,
                            bool include_sampling,
                            bool is_var,
                            bool is_fun_return) {
      is_numbered_statement_vis vis_is_numbered;
      if (boost::apply_visitor(vis_is_numbered, s.statement_)) {
        generate_indent(indent, o);
        o << "current_statement_begin__ = " <<  s.begin_line_ << ";"
          << EOL;
      }
      statement_visgen vis(indent, include_sampling, is_var, is_fun_return, o);
      boost::apply_visitor(vis, s.statement_);
    }

    // FIXME:  don't ever call this -- call generate statement instead
    void generate_statements(const std::vector<statement>& ss,
                             int indent,
                             std::ostream& o,
                             bool include_sampling,
                             bool is_var,
                             bool is_fun_return) {
      statement_visgen vis(indent, include_sampling, is_var, is_fun_return, o);
      for (size_t i = 0; i < ss.size(); ++i)
        boost::apply_visitor(vis, ss[i].statement_);
    }

    void generate_try(int indent,
                      std::ostream& o) {
      generate_indent(indent, o);
      o << "try {"
        << EOL;
    }

    void generate_catch_throw_located(int indent,
                                      std::ostream& o) {
      generate_indent(indent, o);
      o << "} catch (const std::exception& e) {"
        << EOL;
      generate_indent(indent + 1, o);
      o << "stan::lang::rethrow_located(e,current_statement_begin__);"
        << EOL;
      generate_comment("Next line prevents compiler griping about no return",
                       indent + 1, o);
      generate_indent(indent + 1, o);
      o << "throw std::runtime_error"
        << "(\"*** IF YOU SEE THIS, PLEASE REPORT A BUG ***\");"
        << EOL;
      generate_indent(indent, o);
      o << "}"
        << EOL;
    }

    void generate_located_statement(const statement& s,
                                    int indent,
                                    std::ostream& o,
                                    bool include_sampling,
                                    bool is_var,
                                    bool is_fun_return) {
      generate_try(indent, o);
      generate_statement(s, indent+1, o, include_sampling,
                         is_var, is_fun_return);
      generate_catch_throw_located(indent, o);
    }

    void generate_located_statements(const std::vector<statement>& ss,
                                     int indent,
                                     std::ostream& o,
                                     bool include_sampling,
                                     bool is_var,
                                     bool is_fun_return) {
      generate_try(indent, o);
      for (size_t i = 0; i < ss.size(); ++i)
        generate_statement(ss[i], indent + 1, o, include_sampling,
                           is_var, is_fun_return);
      generate_catch_throw_located(indent, o);
    }



    void generate_log_prob(program const& p,
                           std::ostream& o) {
      o << EOL;
      o << INDENT << "template <bool propto__, bool jacobian__, typename T__>"
        << EOL;
      o << INDENT << "T__ log_prob(vector<T__>& params_r__,"
        << EOL;
      o << INDENT << "             vector<int>& params_i__,"
        << EOL;
      o << INDENT << "             std::ostream* pstream__ = 0) const {"
        << EOL2;

      // use this dummy for inits
      o << INDENT2
        << "T__ DUMMY_VAR__(std::numeric_limits<double>::quiet_NaN());"
        << EOL;
      o << INDENT2 << "(void) DUMMY_VAR__;  // suppress unused var warning"
        << EOL2;

      o << INDENT2 << "T__ lp__(0.0);"
        << EOL;
      o << INDENT2 << "stan::math::accumulator<T__> lp_accum__;"
        << EOL2;

      bool is_var = true;
      bool is_fun_return = false;

      generate_comment("model parameters", 2, o);
      generate_local_var_inits(p.parameter_decl_, is_var, true, o);
      o << EOL;

      generate_comment("transformed parameters", 2, o);
      generate_local_var_decls(p.derived_decl_.first, 2, o, is_var,
                               is_fun_return);
      generate_init_vars(p.derived_decl_.first, 2, o);
      o << EOL;


      bool include_sampling = true;
      generate_located_statements(p.derived_decl_.second, 2, o,
                                  include_sampling, is_var, is_fun_return);
      o << EOL;

      generate_validate_transformed_params(p.derived_decl_.first, 2, o);
      o << INDENT2
        << "const char* function__ = \"validate transformed params\";"
        << EOL;
      o << INDENT2
        << "(void) function__;  // dummy to suppress unused var warning"
        << EOL;

      generate_validate_var_decls(p.derived_decl_.first, 2, o);

      o << EOL;
      generate_comment("model body", 2, o);


      generate_located_statement(p.statement_, 2, o, include_sampling,
                                 is_var, is_fun_return);


      o << EOL;
      o << INDENT2 << "lp_accum__.add(lp__);" << EOL;
      o << INDENT2 << "return lp_accum__.sum();" << EOL2;
      o << INDENT << "} // log_prob()" << EOL2;

      o << INDENT
        << "template <bool propto, bool jacobian, typename T_>" << EOL;
      o << INDENT
        << "T_ log_prob(Eigen::Matrix<T_,Eigen::Dynamic,1>& params_r," << EOL;
      o << INDENT << "           std::ostream* pstream = 0) const {" << EOL;
      o << INDENT << "  std::vector<T_> vec_params_r;" << EOL;
      o << INDENT << "  vec_params_r.reserve(params_r.size());" << EOL;
      o << INDENT << "  for (int i = 0; i < params_r.size(); ++i)" << EOL;
      o << INDENT << "    vec_params_r.push_back(params_r(i));" << EOL;
      o << INDENT << "  std::vector<int> vec_params_i;" << EOL;
      o << INDENT
        << "  return log_prob<propto,jacobian,T_>(vec_params_r, "
        << "vec_params_i, pstream);" << EOL;
      o << INDENT << "}" << EOL2;
    }

    struct dump_member_var_visgen : public visgen {
      var_resizing_visgen var_resizer_;
      var_size_validating_visgen var_size_validator_;
      explicit dump_member_var_visgen(std::ostream& o)
        : visgen(o),
          var_resizer_(var_resizing_visgen(o)),
          var_size_validator_(var_size_validating_visgen(o,
                                                    "data initialization")) {
      }
      void operator()(nil const& /*x*/) const { }  // dummy
      void operator()(int_var_decl const& x) const {
        std::vector<expression> dims = x.dims_;
        var_size_validator_(x);
        var_resizer_(x);
        o_ << INDENT2
           << "vals_i__ = context__.vals_i(\"" << x.name_ << "\");" << EOL;
        o_ << INDENT2 << "pos__ = 0;" << EOL;
        size_t indentation = 1;
        for (size_t dim_up = 0U; dim_up < dims.size(); ++dim_up) {
          size_t dim = dims.size() - dim_up - 1U;
          ++indentation;
          generate_indent(indentation, o_);
          o_ << "size_t " << x.name_ << "_limit_" << dim << "__ = ";
          generate_expression(dims[dim], o_);
          o_ << ";" << EOL;
          generate_indent(indentation, o_);
          o_ << "for (size_t i_" << dim << "__ = 0; i_"
             << dim << "__ < " << x.name_ << "_limit_" << dim
             << "__; ++i_" << dim << "__) {" << EOL;
        }
        generate_indent(indentation+1, o_);
        o_ << x.name_;
        for (size_t dim = 0; dim < dims.size(); ++dim)
          o_ << "[i_" << dim << "__]";
        o_ << " = vals_i__[pos__++];" << EOL;
        for (size_t dim = 0; dim < dims.size(); ++dim) {
          generate_indent(dims.size() + 1 - dim, o_);
          o_ << "}" << EOL;
        }
      }
      // minor changes to int_var_decl
      void operator()(double_var_decl const& x) const {
        std::vector<expression> dims = x.dims_;
        var_size_validator_(x);
        var_resizer_(x);
        o_ << INDENT2
           << "vals_r__ = context__.vals_r(\"" << x.name_ << "\");" << EOL;
        o_ << INDENT2 << "pos__ = 0;" << EOL;
        size_t indentation = 1;
        for (size_t dim_up = 0U; dim_up < dims.size(); ++dim_up) {
          size_t dim = dims.size() - dim_up - 1U;
          ++indentation;
          generate_indent(indentation, o_);
          o_ << "size_t " << x.name_ << "_limit_" << dim << "__ = ";
          generate_expression(dims[dim], o_);
          o_ << ";" << EOL;
          generate_indent(indentation, o_);
          o_ << "for (size_t i_" << dim << "__ = 0; i_" << dim << "__ < "
             << x.name_ << "_limit_" << dim << "__; ++i_" << dim << "__) {"
             << EOL;
        }
        generate_indent(indentation+1, o_);
        o_ << x.name_;
        for (size_t dim = 0; dim < dims.size(); ++dim)
          o_ << "[i_" << dim << "__]";
        o_ << " = vals_r__[pos__++];" << EOL;
        for (size_t dim = 0; dim < dims.size(); ++dim) {
          generate_indent(dims.size() + 1 - dim, o_);
          o_ << "}" << EOL;
        }
      }
      // extra outer loop around double_var_decl
      void operator()(vector_var_decl const& x) const {
        std::vector<expression> dims = x.dims_;
        var_resizer_(x);
        var_size_validator_(x);
        o_ << INDENT2
           << "vals_r__ = context__.vals_r(\"" << x.name_ << "\");" << EOL;
        o_ << INDENT2 << "pos__ = 0;" << EOL;
        o_ << INDENT2 << "size_t " << x.name_ << "_i_vec_lim__ = ";
        generate_expression(x.M_, o_);
        o_ << ";" << EOL;
        o_ << INDENT2 << "for (size_t " << "i_vec__ = 0; " << "i_vec__ < "
           << x.name_ << "_i_vec_lim__; ++i_vec__) {" << EOL;
        size_t indentation = 2;
        for (size_t dim_up = 0U; dim_up < dims.size(); ++dim_up) {
          size_t dim = dims.size() - dim_up - 1U;
          ++indentation;
          generate_indent(indentation, o_);
          o_ << "size_t " << x.name_ << "_limit_" << dim << "__ = ";
          generate_expression(dims[dim], o_);
          o_ << ";" << EOL;
          generate_indent(indentation, o_);
          o_ << "for (size_t i_" << dim << "__ = 0; i_" << dim << "__ < "
             << x.name_ << "_limit_" << dim << "__; ++i_" << dim << "__) {"
             << EOL;
        }
        generate_indent(indentation+1, o_);
        o_ << x.name_;
        for (size_t dim = 0; dim < dims.size(); ++dim)
          o_ << "[i_" << dim << "__]";
        o_ << "[i_vec__]";
        o_ << " = vals_r__[pos__++];" << EOL;
        for (size_t dim = 0; dim < dims.size(); ++dim) {
          generate_indent(dims.size() + 2 - dim, o_);
          o_ << "}" << EOL;
        }
        o_ << INDENT2 << "}" << EOL;
      }
      // change variable name from vector_var_decl
      void operator()(row_vector_var_decl const& x) const {
        std::vector<expression> dims = x.dims_;
        var_size_validator_(x);
        var_resizer_(x);
        o_ << INDENT2
           << "vals_r__ = context__.vals_r(\"" << x.name_ << "\");" << EOL;
        o_ << INDENT2 << "pos__ = 0;" << EOL;
        o_ << INDENT2 << "size_t " << x.name_ << "_i_vec_lim__ = ";
        generate_expression(x.N_, o_);
        o_ << ";" << EOL;
        o_ << INDENT2 << "for (size_t " << "i_vec__ = 0; " << "i_vec__ < "
           << x.name_ << "_i_vec_lim__; ++i_vec__) {" << EOL;
        size_t indentation = 2;
        for (size_t dim_up = 0U; dim_up < dims.size(); ++dim_up) {
          size_t dim = dims.size() - dim_up - 1U;
          ++indentation;
          generate_indent(indentation, o_);
          o_ << "size_t " << x.name_ << "_limit_" << dim << "__ = ";
          generate_expression(dims[dim], o_);
          o_ << ";" << EOL;
          generate_indent(indentation, o_);
          o_ << "for (size_t i_" << dim << "__ = 0; i_" << dim << "__ < "
             << x.name_ << "_limit_" << dim << "__; ++i_" << dim << "__) {"
             << EOL;
        }
        generate_indent(indentation+1, o_);
        o_ << x.name_;
        for (size_t dim = 0; dim < dims.size(); ++dim)
          o_ << "[i_" << dim << "__]";
        o_ << "[i_vec__]";
        o_ << " = vals_r__[pos__++];" << EOL;
        for (size_t dim = 0; dim < dims.size(); ++dim) {
          generate_indent(dims.size() + 2 - dim, o_);
          o_ << "}" << EOL;
        }
        o_ << INDENT2 << "}" << EOL;
      }
      // same as simplex
      void operator()(unit_vector_var_decl const& x) const {
        std::vector<expression> dims = x.dims_;
        var_size_validator_(x);
        var_resizer_(x);
        o_ << INDENT2
           << "vals_r__ = context__.vals_r(\"" << x.name_ << "\");" << EOL;
        o_ << INDENT2 << "pos__ = 0;" << EOL;
        o_ << INDENT2 << "size_t " << x.name_ << "_i_vec_lim__ = ";
        generate_expression(x.K_, o_);
        o_ << ";" << EOL;
        o_ << INDENT2 << "for (size_t " << "i_vec__ = 0; " << "i_vec__ < "
           << x.name_ << "_i_vec_lim__; ++i_vec__) {" << EOL;
        size_t indentation = 2;
        for (size_t dim_up = 0U; dim_up < dims.size(); ++dim_up) {
          size_t dim = dims.size() - dim_up - 1U;
          ++indentation;
          generate_indent(indentation, o_);
          o_ << "size_t " << x.name_ << "_limit_" << dim << "__ = ";
          generate_expression(dims[dim], o_);
          o_ << ";" << EOL;
          generate_indent(indentation, o_);
          o_ << "for (size_t i_" << dim << "__ = 0; i_" << dim << "__ < "
             << x.name_ << "_limit_" << dim << "__; ++i_" << dim << "__) {"
             << EOL;
        }
        generate_indent(indentation+1, o_);
        o_ << x.name_;
        for (size_t dim = 0; dim < dims.size(); ++dim)
          o_ << "[i_" << dim << "__]";
        o_ << "[i_vec__]";
        o_ << " = vals_r__[pos__++];" << EOL;
        for (size_t dim = 0; dim < dims.size(); ++dim) {
          generate_indent(dims.size() + 2 - dim, o_);
          o_ << "}" << EOL;
        }
        o_ << INDENT2 << "}" << EOL;
      }
      // diff name of dims from vector
      void operator()(simplex_var_decl const& x) const {
        std::vector<expression> dims = x.dims_;
        var_size_validator_(x);
        var_resizer_(x);
        o_ << INDENT2
           << "vals_r__ = context__.vals_r(\"" << x.name_ << "\");" << EOL;
        o_ << INDENT2 << "pos__ = 0;" << EOL;
        o_ << INDENT2 << "size_t " << x.name_ << "_i_vec_lim__ = ";
        generate_expression(x.K_, o_);
        o_ << ";" << EOL;
        o_ << INDENT2 << "for (size_t " << "i_vec__ = 0; " << "i_vec__ < "
           << x.name_ << "_i_vec_lim__; ++i_vec__) {" << EOL;
        size_t indentation = 2;
        for (size_t dim_up = 0U; dim_up < dims.size(); ++dim_up) {
          size_t dim = dims.size() - dim_up - 1U;
          ++indentation;
          generate_indent(indentation, o_);
          o_ << "size_t " << x.name_ << "_limit_" << dim << "__ = ";
          generate_expression(dims[dim], o_);
          o_ << ";" << EOL;
          generate_indent(indentation, o_);
          o_ << "for (size_t i_" << dim << "__ = 0; i_" << dim << "__ < "
             << x.name_ << "_limit_" << dim << "__; ++i_" << dim << "__) {"
             << EOL;
        }
        generate_indent(indentation+1, o_);
        o_ << x.name_;
        for (size_t dim = 0; dim < dims.size(); ++dim)
          o_ << "[i_" << dim << "__]";
        o_ << "[i_vec__]";
        o_ << " = vals_r__[pos__++];" << EOL;
        for (size_t dim = 0; dim < dims.size(); ++dim) {
          generate_indent(dims.size() + 2 - dim, o_);
          o_ << "}" << EOL;
        }
        o_ << INDENT2 << "}" << EOL;
      }
      // same as simplex
      void operator()(ordered_var_decl const& x) const {
        std::vector<expression> dims = x.dims_;
        var_size_validator_(x);
        var_resizer_(x);
        o_ << INDENT2
           << "vals_r__ = context__.vals_r(\"" << x.name_ << "\");" << EOL;
        o_ << INDENT2 << "pos__ = 0;" << EOL;
        o_ << INDENT2 << "size_t " << x.name_ << "_i_vec_lim__ = ";
        generate_expression(x.K_, o_);
        o_ << ";" << EOL;
        o_ << INDENT2 << "for (size_t " << "i_vec__ = 0; " << "i_vec__ < "
           << x.name_ << "_i_vec_lim__; ++i_vec__) {" << EOL;
        size_t indentation = 2;
        for (size_t dim_up = 0U; dim_up < dims.size(); ++dim_up) {
          size_t dim = dims.size() - dim_up - 1U;
          ++indentation;
          generate_indent(indentation, o_);
          o_ << "size_t " << x.name_ << "_limit_" << dim << "__ = ";
          generate_expression(dims[dim], o_);
          o_ << ";" << EOL;
          generate_indent(indentation, o_);
          o_ << "for (size_t i_" << dim << "__ = 0; i_" << dim << "__ < "
             << x.name_ << "_limit_" << dim << "__; ++i_" << dim << "__) {"
             << EOL;
        }
        generate_indent(indentation+1, o_);
        o_ << x.name_;
        for (size_t dim = 0; dim < dims.size(); ++dim)
          o_ << "[i_" << dim << "__]";
        o_ << "[i_vec__]";
        o_ << " = vals_r__[pos__++];" << EOL;
        for (size_t dim = 0; dim < dims.size(); ++dim) {
          generate_indent(dims.size() + 2 - dim, o_);
          o_ << "}" << EOL;
        }
        o_ << INDENT2 << "}" << EOL;
      }
      // same as simplex
      void operator()(positive_ordered_var_decl const& x) const {
        std::vector<expression> dims = x.dims_;
        var_size_validator_(x);
        var_resizer_(x);
        o_ << INDENT2
           << "vals_r__ = context__.vals_r(\"" << x.name_ << "\");" << EOL;
        o_ << INDENT2 << "pos__ = 0;" << EOL;
        o_ << INDENT2 << "size_t " << x.name_ << "_i_vec_lim__ = ";
        generate_expression(x.K_, o_);
        o_ << ";" << EOL;
        o_ << INDENT2 << "for (size_t " << "i_vec__ = 0; " << "i_vec__ < "
           << x.name_ << "_i_vec_lim__; ++i_vec__) {" << EOL;
        size_t indentation = 2;
        for (size_t dim_up = 0U; dim_up < dims.size(); ++dim_up) {
          size_t dim = dims.size() - dim_up - 1U;
          ++indentation;
          generate_indent(indentation, o_);
          o_ << "size_t " << x.name_ << "_limit_" << dim << "__ = ";
          generate_expression(dims[dim], o_);
          o_ << ";" << EOL;
          generate_indent(indentation, o_);
          o_ << "for (size_t i_" << dim << "__ = 0; i_" << dim << "__ < "
             << x.name_ << "_limit_" << dim << "__; ++i_" << dim << "__) {"
             << EOL;
        }
        generate_indent(indentation+1, o_);
        o_ << x.name_;
        for (size_t dim = 0; dim < dims.size(); ++dim)
          o_ << "[i_" << dim << "__]";
        o_ << "[i_vec__]";
        o_ << " = vals_r__[pos__++];" << EOL;
        for (size_t dim = 0; dim < dims.size(); ++dim) {
          generate_indent(dims.size() + 2 - dim, o_);
          o_ << "}" << EOL;
        }
        o_ << INDENT2 << "}" << EOL;
      }
      // extra loop and different accessor vs. vector
      void operator()(matrix_var_decl const& x) const {
        std::vector<expression> dims = x.dims_;
        var_size_validator_(x);
        var_resizer_(x);
        o_ << INDENT2 << "vals_r__ = context__.vals_r(\""
           << x.name_ << "\");" << EOL;
        o_ << INDENT2 << "pos__ = 0;" << EOL;
        o_ << INDENT2 << "size_t " << x.name_ << "_m_mat_lim__ = ";
        generate_expression(x.M_, o_);
        o_ << ";" << EOL;
        o_ << INDENT2 << "size_t " << x.name_ << "_n_mat_lim__ = ";
        generate_expression(x.N_, o_);
        o_ << ";" << EOL;
        o_ << INDENT2 << "for (size_t " << "n_mat__ = 0; " << "n_mat__ < "
           << x.name_ << "_n_mat_lim__; ++n_mat__) {" << EOL;
        o_ << INDENT3 << "for (size_t " << "m_mat__ = 0; " << "m_mat__ < "
           << x.name_ << "_m_mat_lim__; ++m_mat__) {" << EOL;
        size_t indentation = 3;
        for (size_t dim_up = 0U; dim_up < dims.size(); ++dim_up) {
          size_t dim = dims.size() - dim_up - 1U;
          ++indentation;
          generate_indent(indentation, o_);
          o_ << "size_t " << x.name_ << "_limit_" << dim << "__ = ";
          generate_expression(dims[dim], o_);
          o_ << ";" << EOL;
          generate_indent(indentation, o_);
          o_ << "for (size_t i_" << dim << "__ = 0; i_" << dim << "__ < "
             << x.name_ << "_limit_" << dim << "__; ++i_" << dim << "__) {"
             << EOL;
        }
        generate_indent(indentation+1, o_);
        o_ << x.name_;
        for (size_t dim = 0; dim < dims.size(); ++dim)
          o_ << "[i_" << dim << "__]";
        o_ << "(m_mat__,n_mat__)";
        o_ << " = vals_r__[pos__++];" << EOL;
        for (size_t dim = 0; dim < dims.size(); ++dim) {
          generate_indent(dims.size() + 2 - dim, o_);
          o_ << "}" << EOL;
        }
        o_ << INDENT3 << "}" << EOL;
        o_ << INDENT2 << "}" << EOL;
      }
      void operator()(corr_matrix_var_decl const& x) const {
        // FIXME: cut-and-paste of cov_matrix,
        //        very slightly different from matrix
        std::vector<expression> dims = x.dims_;
        var_size_validator_(x);
        var_resizer_(x);
        o_ << INDENT2
           << "vals_r__ = context__.vals_r(\"" << x.name_ << "\");" << EOL;
        o_ << INDENT2 << "pos__ = 0;" << EOL;
        o_ << INDENT2 << "size_t " << x.name_ << "_k_mat_lim__ = ";
        generate_expression(x.K_, o_);
        o_ << ";" << EOL;
        o_ << INDENT2
           << "for (size_t " << "n_mat__ = 0; " << "n_mat__ < " << x.name_
           << "_k_mat_lim__; ++n_mat__) {" << EOL;
        o_ << INDENT3
           << "for (size_t " << "m_mat__ = 0; " << "m_mat__ < " << x.name_
           << "_k_mat_lim__; ++m_mat__) {" << EOL;
        size_t indentation = 3;
        for (size_t dim_up = 0U; dim_up < dims.size(); ++dim_up) {
          size_t dim = dims.size() - dim_up - 1U;
          ++indentation;
          generate_indent(indentation, o_);
          o_ << "size_t " << x.name_ << "_limit_" << dim << "__ = ";
          generate_expression(dims[dim], o_);
          o_ << ";" << EOL;
          generate_indent(indentation, o_);
          o_ << "for (size_t i_" << dim << "__ = 0; i_" << dim << "__ < "
             << x.name_ << "_limit_" << dim << "__; ++i_" << dim << "__) {"
             << EOL;
        }
        generate_indent(indentation+1, o_);
        o_ << x.name_;
        for (size_t dim = 0; dim < dims.size(); ++dim)
          o_ << "[i_" << dim << "__]";
        o_ << "(m_mat__,n_mat__)";
        o_ << " = vals_r__[pos__++];" << EOL;
        for (size_t dim = 0; dim < dims.size(); ++dim) {
          generate_indent(dims.size() + 2 - dim, o_);
          o_ << "}" << EOL;
        }
        o_ << INDENT3 << "}" << EOL;
        o_ << INDENT2 << "}" << EOL;
      }
      void operator()(cholesky_factor_var_decl const& x) const {
        // FIXME: cut and paste of cov_matrix
        std::vector<expression> dims = x.dims_;
        var_size_validator_(x);
        var_resizer_(x);
        o_ << INDENT2 << "vals_r__ = context__.vals_r(\""
           << x.name_ << "\");" << EOL;
        o_ << INDENT2 << "pos__ = 0;" << EOL;

        o_ << INDENT2 << "size_t " << x.name_ << "_m_mat_lim__ = ";
        generate_expression(x.M_, o_);
        o_ << ";" << EOL;

        o_ << INDENT2 << "size_t " << x.name_ << "_n_mat_lim__ = ";
        generate_expression(x.N_, o_);
        o_ << ";" << EOL;

        o_ << INDENT2 << "for (size_t " << "n_mat__ = 0; " << "n_mat__ < "
           << x.name_ << "_n_mat_lim__; ++n_mat__) {" << EOL;
        o_ << INDENT3 << "for (size_t " << "m_mat__ = 0; " << "m_mat__ < "
           << x.name_ << "_m_mat_lim__; ++m_mat__) {" << EOL;

        size_t indentation = 3;
        for (size_t dim_up = 0U; dim_up < dims.size(); ++dim_up) {
          size_t dim = dims.size() - dim_up - 1U;
          ++indentation;
          generate_indent(indentation, o_);
          o_ << "size_t " << x.name_ << "_limit_" << dim << "__ = ";
          generate_expression(dims[dim], o_);
          o_ << ";" << EOL;
          generate_indent(indentation, o_);
          o_ << "for (size_t i_" << dim << "__ = 0; i_" << dim << "__ < "
             << x.name_ << "_limit_" << dim << "__; ++i_" << dim << "__) {"
             << EOL;
        }
        generate_indent(indentation+1, o_);
        o_ << x.name_;
        for (size_t dim = 0; dim < dims.size(); ++dim)
          o_ << "[i_" << dim << "__]";
        o_ << "(m_mat__,n_mat__)";
        o_ << " = vals_r__[pos__++];" << EOL;
        for (size_t dim = 0; dim < dims.size(); ++dim) {
          generate_indent(dims.size() + 2 - dim, o_);
          o_ << "}" << EOL;
        }

        o_ << INDENT3 << "}" << EOL;
        o_ << INDENT2 << "}" << EOL;
      }
      void operator()(cholesky_corr_var_decl const& x) const {
        // FIXME: cut and paste of cholesky_factor_var_decl
        std::vector<expression> dims = x.dims_;
        var_size_validator_(x);
        var_resizer_(x);
        o_ << INDENT2 << "vals_r__ = context__.vals_r(\""
           << x.name_ << "\");" << EOL;
        o_ << INDENT2 << "pos__ = 0;" << EOL;

        o_ << INDENT2 << "size_t " << x.name_ << "_m_mat_lim__ = ";
        generate_expression(x.K_, o_);
        o_ << ";" << EOL;

        o_ << INDENT2 << "size_t " << x.name_ << "_n_mat_lim__ = ";
        generate_expression(x.K_, o_);
        o_ << ";" << EOL;

        o_ << INDENT2 << "for (size_t " << "n_mat__ = 0; " << "n_mat__ < "
           << x.name_ << "_n_mat_lim__; ++n_mat__) {" << EOL;
        o_ << INDENT3 << "for (size_t " << "m_mat__ = 0; " << "m_mat__ < "
           << x.name_ << "_m_mat_lim__; ++m_mat__) {" << EOL;

        size_t indentation = 3;
        for (size_t dim_up = 0U; dim_up < dims.size(); ++dim_up) {
          size_t dim = dims.size() - dim_up - 1U;
          ++indentation;
          generate_indent(indentation, o_);
          o_ << "size_t " << x.name_ << "_limit_" << dim << "__ = ";
          generate_expression(dims[dim], o_);
          o_ << ";" << EOL;
          generate_indent(indentation, o_);
          o_ << "for (size_t i_" << dim << "__ = 0; i_" << dim << "__ < "
             << x.name_ << "_limit_" << dim << "__; ++i_" << dim << "__) {"
             << EOL;
        }
        generate_indent(indentation+1, o_);
        o_ << x.name_;
        for (size_t dim = 0; dim < dims.size(); ++dim)
          o_ << "[i_" << dim << "__]";
        o_ << "(m_mat__,n_mat__)";
        o_ << " = vals_r__[pos__++];" << EOL;
        for (size_t dim = 0; dim < dims.size(); ++dim) {
          generate_indent(dims.size() + 2 - dim, o_);
          o_ << "}" << EOL;
        }

        o_ << INDENT3 << "}" << EOL;
        o_ << INDENT2 << "}" << EOL;
      }
      void operator()(cov_matrix_var_decl const& x) const {
        std::vector<expression> dims = x.dims_;
        var_size_validator_(x);
        var_resizer_(x);
        o_ << INDENT2 << "vals_r__ = context__.vals_r(\"" << x.name_ << "\");"
           << EOL;
        o_ << INDENT2 << "pos__ = 0;" << EOL;
        o_ << INDENT2 << "size_t " << x.name_ << "_k_mat_lim__ = ";
        generate_expression(x.K_, o_);
        o_ << ";" << EOL;
        o_ << INDENT2 << "for (size_t " << "n_mat__ = 0; " << "n_mat__ < "
           << x.name_ << "_k_mat_lim__; ++n_mat__) {" << EOL;
        o_ << INDENT3 << "for (size_t " << "m_mat__ = 0; " << "m_mat__ < "
           << x.name_ << "_k_mat_lim__; ++m_mat__) {" << EOL;
        size_t indentation = 3;
        for (size_t dim_up = 0U; dim_up < dims.size(); ++dim_up) {
          size_t dim = dims.size() - dim_up - 1U;
          ++indentation;
          generate_indent(indentation, o_);
          o_ << "size_t " << x.name_ << "_limit_" << dim << "__ = ";
          generate_expression(dims[dim], o_);
          o_ << ";" << EOL;
          generate_indent(indentation, o_);
          o_ << "for (size_t i_" << dim << "__ = 0; i_" << dim << "__ < "
             << x.name_ << "_limit_" << dim << "__; ++i_" << dim << "__) {"
             << EOL;
        }
        generate_indent(indentation+1, o_);
        o_ << x.name_;
        for (size_t dim = 0; dim < dims.size(); ++dim)
          o_ << "[i_" << dim << "__]";
        o_ << "(m_mat__,n_mat__)";
        o_ << " = vals_r__[pos__++];" << EOL;
        for (size_t dim = 0; dim < dims.size(); ++dim) {
          generate_indent(dims.size() + 2 - dim, o_);
          o_ << "}" << EOL;
        }
        o_ << INDENT3 << "}" << EOL;
        o_ << INDENT2 << "}" << EOL;
      }
    };

    void suppress_warning(const std::string& indent,
                          const std::string& var_name,
                          std::ostream& o) {
      o << indent << "(void) "
        << var_name << ";"
        << " // dummy call to supress warning"
        << EOL;
    }

    void generate_member_var_inits(const std::vector<var_decl>& vs,
                                   std::ostream& o) {
      dump_member_var_visgen vis(o);
      for (size_t i = 0; i < vs.size(); ++i)
        boost::apply_visitor(vis, vs[i].decl_);
    }

    void generate_destructor(const std::string& model_name,
                             std::ostream& o) {
      o << EOL
        << INDENT << "~" << model_name << "() { }"
        << EOL2;
    }

    // know all data is set and range expressions only depend on data
    struct set_param_ranges_visgen : public visgen {
      explicit set_param_ranges_visgen(std::ostream& o)
        : visgen(o) {
      }
      void operator()(const nil& /*x*/) const { }
      void operator()(const int_var_decl& x) const {
        generate_increment_i(x.dims_);
        // for loop for ranges
        for (size_t i = 0; i < x.dims_.size(); ++i) {
          generate_indent(i + 2, o_);
          o_ << "for (size_t i_" << i << "__ = 0; ";
          o_ << "i_" << i << "__ < ";
          generate_expression(x.dims_[i], o_);
          o_ << "; ++i_" << i << "__) {" << EOL;
        }
        // add range
        generate_indent(x.dims_.size() + 2, o_);
        o_ << "param_ranges_i__.push_back(std::pair<int, int>(";
        generate_expression(x.range_.low_, o_);
        o_ << ", ";
        generate_expression(x.range_.high_, o_);
        o_ << "));" << EOL;
        // close for loop
        for (size_t i = 0; i < x.dims_.size(); ++i) {
          generate_indent(x.dims_.size() + 1 - i, o_);
          o_ << "}" << EOL;
        }
      }
      void operator()(const double_var_decl& x) const {
        generate_increment(x.dims_);
      }
      void operator()(const vector_var_decl& x) const {
        generate_increment(x.M_, x.dims_);
      }
      void operator()(const row_vector_var_decl& x) const {
        generate_increment(x.N_, x.dims_);
      }
      void operator()(const matrix_var_decl& x) const {
        generate_increment(x.M_, x.N_, x.dims_);
      }
      void operator()(const unit_vector_var_decl& x) const {
        o_ << INDENT2 << "num_params_r__ += (";
        generate_expression(x.K_, o_);
        o_ << ")";
        for (size_t i = 0; i < x.dims_.size(); ++i) {
          o_ << " * ";
          generate_expression(x.dims_[i], o_);
        }
        o_ << ";" << EOL;
      }
      void operator()(const simplex_var_decl& x) const {
        // only K-1 vals
        o_ << INDENT2 << "num_params_r__ += (";
        generate_expression(x.K_, o_);
        o_ << " - 1)";
        for (size_t i = 0; i < x.dims_.size(); ++i) {
          o_ << " * ";
          generate_expression(x.dims_[i], o_);
        }
        o_ << ";" << EOL;
      }
      void operator()(const ordered_var_decl& x) const {
        generate_increment(x.K_, x.dims_);
      }
      void operator()(const positive_ordered_var_decl& x) const {
        generate_increment(x.K_, x.dims_);
      }
      void operator()(const cholesky_factor_var_decl& x) const {
        o_ << INDENT2 << "num_params_r__ += ((";
        // N * (N + 1) / 2  +  (M - N) * M
        generate_expression(x.N_, o_);
        o_ << " * (";
        generate_expression(x.N_, o_);
        o_ << " + 1)) / 2 + (";
        generate_expression(x.M_, o_);
        o_ << " - ";
        generate_expression(x.N_, o_);
        o_ << ") * ";
        generate_expression(x.N_, o_);
        o_ << ")";
        for (size_t i = 0; i < x.dims_.size(); ++i) {
          o_ << " * ";
          generate_expression(x.dims_[i], o_);
        }
        o_ << ";" << EOL;
      }
      void operator()(const cholesky_corr_var_decl& x) const {
        // FIXME: cut and paste ofcorr_matrix_var_decl
        o_ << INDENT2 << "num_params_r__ += ((";
        generate_expression(x.K_, o_);
        o_ << " * (";
        generate_expression(x.K_, o_);
        o_ << " - 1)) / 2)";
        for (size_t i = 0; i < x.dims_.size(); ++i) {
          o_ << " * ";
          generate_expression(x.dims_[i], o_);
        }
        o_ << ";" << EOL;
      }
      void operator()(const cov_matrix_var_decl& x) const {
        // (K * (K - 1))/2 + K  ?? define fun(K) = ??
        o_ << INDENT2 << "num_params_r__ += ((";
        generate_expression(x.K_, o_);
        o_ << " * (";
        generate_expression(x.K_, o_);
        o_ << " - 1)) / 2 + ";
        generate_expression(x.K_, o_);
        o_ << ")";
        for (size_t i = 0; i < x.dims_.size(); ++i) {
          o_ << " * ";
          generate_expression(x.dims_[i], o_);
        }
        o_ << ";" << EOL;
      }
      void operator()(const corr_matrix_var_decl& x) const {
        o_ << INDENT2 << "num_params_r__ += ((";
        generate_expression(x.K_, o_);
        o_ << " * (";
        generate_expression(x.K_, o_);
        o_ << " - 1)) / 2)";
        for (size_t i = 0; i < x.dims_.size(); ++i) {
          o_ << " * ";
          generate_expression(x.dims_[i], o_);
        }
        o_ << ";" << EOL;
      }
      // cut-and-paste from next for r
      void generate_increment_i(std::vector<expression> dims) const {
        if (dims.size() == 0) {
          o_ << INDENT2 << "++num_params_i__;" << EOL;
          return;
        }
        o_ << INDENT2 << "num_params_r__ += ";
        for (size_t i = 0; i < dims.size(); ++i) {
          if (i > 0) o_ << " * ";
          generate_expression(dims[i], o_);
        }
        o_ << ";" << EOL;
      }
      void generate_increment(std::vector<expression> dims) const {
        if (dims.size() == 0) {
          o_ << INDENT2 << "++num_params_r__;" << EOL;
          return;
        }
        o_ << INDENT2 << "num_params_r__ += ";
        for (size_t i = 0; i < dims.size(); ++i) {
          if (i > 0) o_ << " * ";
          generate_expression(dims[i], o_);
        }
        o_ << ";" << EOL;
      }
      void generate_increment(expression K,
                              std::vector<expression> dims) const {
        o_ << INDENT2 << "num_params_r__ += ";
        generate_expression(K, o_);
        for (size_t i = 0; i < dims.size(); ++i) {
          o_ << " * ";
          generate_expression(dims[i], o_);
        }
        o_ << ";" << EOL;
      }
      void generate_increment(expression M, expression N,
                              std::vector<expression> dims) const {
        o_ << INDENT2 << "num_params_r__ += ";
        generate_expression(M, o_);
        o_ << " * ";
        generate_expression(N, o_);
        for (size_t i = 0; i < dims.size(); ++i) {
          o_ << " * ";
          generate_expression(dims[i], o_);
        }
        o_ << ";" << EOL;
      }
    };

    void generate_set_param_ranges(const std::vector<var_decl>& var_decls,
                                   std::ostream& o) {
      o << INDENT2 << "num_params_r__ = 0U;" << EOL;
      o << INDENT2 << "param_ranges_i__.clear();" << EOL;
      set_param_ranges_visgen vis(o);
      for (size_t i = 0; i < var_decls.size(); ++i)
        boost::apply_visitor(vis, var_decls[i].decl_);
    }

    void generate_constructor(const program& prog,
                              const std::string& model_name,
                              std::ostream& o) {
      // constructor without RNG or template parameter
      // FIXME(carpenter): remove this and only call full ctor
      o << INDENT << model_name << "(stan::io::var_context& context__," << EOL;
      o << INDENT << "    std::ostream* pstream__ = 0)" << EOL;
      o << INDENT2 << ": prob_grad(0) {" << EOL;
      o << INDENT2 << "typedef boost::ecuyer1988 rng_t;" << EOL;
      o << INDENT2 << "rng_t base_rng(0);  // 0 seed default" << EOL;
      o << INDENT2 << "ctor_body(context__, base_rng, pstream__);" << EOL;
      o << INDENT << "}" << EOL2;

      // constructor with specified RNG
      o << INDENT << "template <class RNG>" << EOL;
      o << INDENT << model_name << "(stan::io::var_context& context__," << EOL;
      o << INDENT << "    RNG& base_rng__," << EOL;
      o << INDENT << "    std::ostream* pstream__ = 0)" << EOL;
      o << INDENT2 << ": prob_grad(0) {" << EOL;
      o << INDENT2 << "ctor_body(context__, base_rng__, pstream__);" << EOL;
      o << INDENT << "}" << EOL2;

      // body of constructor now in function
      o << INDENT << "template <class RNG>" << EOL;
      o << INDENT << "void ctor_body(stan::io::var_context& context__," << EOL;
      o << INDENT << "               RNG& base_rng__," << EOL;
      o << INDENT << "               std::ostream* pstream__) {" << EOL;
      o << INDENT2 << "current_statement_begin__ = -1;" << EOL2;
      o << INDENT2 << "static const char* function__ = \""
        << model_name << "_namespace::" << model_name << "\";" << EOL;
      suppress_warning(INDENT2, "function__", o);
      o << INDENT2 << "size_t pos__;" << EOL;
      suppress_warning(INDENT2, "pos__", o);
      o << INDENT2 << "std::vector<int> vals_i__;" << EOL;
      o << INDENT2 << "std::vector<double> vals_r__;" << EOL;

      generate_member_var_inits(prog.data_decl_, o);

      o << EOL;
      generate_comment("validate data", 2, o);
      generate_validate_var_decls(prog.data_decl_, 2, o);

      generate_var_resizing(prog.derived_data_decl_.first, o);
      o << EOL;

      o << INDENT2
        << "double DUMMY_VAR__(std::numeric_limits<double>::quiet_NaN());"
        << EOL;
      o << INDENT2
        << "(void) DUMMY_VAR__;  // suppress unused var warning" << EOL2;
      generate_init_vars(prog.derived_data_decl_.first, 2, o);
      o << EOL;

      bool include_sampling = false;
      bool is_var = false;
      bool is_fun_return = false;
      generate_located_statements(prog.derived_data_decl_.second,
                                  2, o, include_sampling, is_var,
                                  is_fun_return);

      o << EOL;
      generate_comment("validate transformed data", 2, o);
      generate_validate_var_decls(prog.derived_data_decl_.first, 2, o);

      o << EOL;
      generate_comment("set parameter ranges", 2, o);
      generate_set_param_ranges(prog.parameter_decl_, o);
      // o << EOL << INDENT2 << "set_param_ranges();" << EOL;

      o << INDENT << "}" << EOL;
    }

    struct generate_init_visgen : public visgen {
      var_size_validating_visgen var_size_validator_;
      explicit generate_init_visgen(std::ostream& o)
        : visgen(o),
          var_size_validator_(o, "initialization") {
      }
      void operator()(nil const& /*x*/) const { }  // dummy
      void operator()(int_var_decl const& x) const {
        generate_check_int(x.name_, x.dims_.size());
        var_size_validator_(x);
        generate_declaration(x.name_, "int", x.dims_);
        generate_buffer_loop("i", x.name_, x.dims_);
        generate_write_loop("integer(", x.name_, x.dims_);
      }
      template <typename D>
      std::string function_args(const std::string& fun_prefix,
                                const D& x) const {
        std::stringstream ss;
        ss << fun_prefix;
        if (has_lub(x)) {
          ss << "_lub_unconstrain(";
          generate_expression(x.range_.low_.expr_, ss);
          ss << ',';
          generate_expression(x.range_.high_.expr_, ss);
          ss << ',';
        } else if (has_lb(x)) {
          ss << "_lb_unconstrain(";
          generate_expression(x.range_.low_.expr_, ss);
          ss << ',';
        } else if (has_ub(x)) {
          ss << "_ub_unconstrain(";
          generate_expression(x.range_.high_.expr_, ss);
          ss << ',';
        } else {
          ss << "_unconstrain(";
        }
        return ss.str();
      }

      void operator()(double_var_decl const& x) const {
        generate_check_double(x.name_, x.dims_.size());
        var_size_validator_(x);
        generate_declaration(x.name_, "double", x.dims_);
        generate_buffer_loop("r", x.name_, x.dims_);
        generate_write_loop(function_args("scalar", x),
                            x.name_, x.dims_);
      }
      void operator()(vector_var_decl const& x) const {
        generate_check_double(x.name_, x.dims_.size() + 1);
        var_size_validator_(x);
        generate_declaration(x.name_, "vector_d", x.dims_, x.M_);
        generate_buffer_loop("r", x.name_, x.dims_, x.M_);
        generate_write_loop(function_args("vector", x),
                            x.name_, x.dims_);
      }
      void operator()(row_vector_var_decl const& x) const {
        generate_check_double(x.name_, x.dims_.size() + 1);
        var_size_validator_(x);
        generate_declaration(x.name_, "row_vector_d", x.dims_, x.N_);
        generate_buffer_loop("r", x.name_, x.dims_, x.N_);
        generate_write_loop(function_args("row_vector", x),
                            x.name_, x.dims_);
      }
      void operator()(matrix_var_decl const& x) const {
        generate_check_double(x.name_, x.dims_.size() + 2);
        var_size_validator_(x);
        generate_declaration(x.name_, "matrix_d", x.dims_, x.M_, x.N_);
        generate_buffer_loop("r", x.name_, x.dims_, x.M_, x.N_);
        generate_write_loop(function_args("matrix", x),
                            x.name_, x.dims_);
      }
      void operator()(unit_vector_var_decl const& x) const {
        generate_check_double(x.name_, x.dims_.size() + 1);
        var_size_validator_(x);
        generate_declaration(x.name_, "vector_d", x.dims_, x.K_);
        generate_buffer_loop("r", x.name_, x.dims_, x.K_);
        generate_write_loop("unit_vector_unconstrain(", x.name_, x.dims_);
      }
      void operator()(simplex_var_decl const& x) const {
        generate_check_double(x.name_, x.dims_.size() + 1);
        var_size_validator_(x);
        generate_declaration(x.name_, "vector_d", x.dims_, x.K_);
        generate_buffer_loop("r", x.name_, x.dims_, x.K_);
        generate_write_loop("simplex_unconstrain(", x.name_, x.dims_);
      }
      void operator()(ordered_var_decl const& x) const {
        generate_check_double(x.name_, x.dims_.size() + 1);
        var_size_validator_(x);
        generate_declaration(x.name_, "vector_d", x.dims_, x.K_);
        generate_buffer_loop("r", x.name_, x.dims_, x.K_);
        generate_write_loop("ordered_unconstrain(", x.name_, x.dims_);
      }
      void operator()(positive_ordered_var_decl const& x) const {
        generate_check_double(x.name_, x.dims_.size() + 1);
        var_size_validator_(x);
        generate_declaration(x.name_, "vector_d", x.dims_, x.K_);
        generate_buffer_loop("r", x.name_, x.dims_, x.K_);
        generate_write_loop("positive_ordered_unconstrain(", x.name_, x.dims_);
      }
      void operator()(cholesky_factor_var_decl const& x) const {
        generate_check_double(x.name_, x.dims_.size() + 2);
        var_size_validator_(x);
        generate_declaration(x.name_, "matrix_d", x.dims_, x.M_, x.N_);
        generate_buffer_loop("r", x.name_, x.dims_, x.M_, x.N_);
        generate_write_loop("cholesky_factor_unconstrain(", x.name_, x.dims_);
      }
      void operator()(cholesky_corr_var_decl const& x) const {
        generate_check_double(x.name_, x.dims_.size() + 2);
        var_size_validator_(x);
        generate_declaration(x.name_, "matrix_d", x.dims_, x.K_, x.K_);
        generate_buffer_loop("r", x.name_, x.dims_, x.K_, x.K_);
        generate_write_loop("cholesky_corr_unconstrain(", x.name_, x.dims_);
      }
      void operator()(cov_matrix_var_decl const& x) const {
        generate_check_double(x.name_, x.dims_.size() + 2);
        var_size_validator_(x);
        generate_declaration(x.name_, "matrix_d", x.dims_, x.K_, x.K_);
        generate_buffer_loop("r", x.name_, x.dims_, x.K_, x.K_);
        generate_write_loop("cov_matrix_unconstrain(", x.name_, x.dims_);
      }
      void operator()(corr_matrix_var_decl const& x) const {
        generate_check_double(x.name_, x.dims_.size() + 2);
        var_size_validator_(x);
        generate_declaration(x.name_, "matrix_d", x.dims_, x.K_, x.K_);
        generate_buffer_loop("r", x.name_, x.dims_, x.K_, x.K_);
        generate_write_loop("corr_matrix_unconstrain(", x.name_, x.dims_);
      }
      void generate_write_loop(const std::string& write_method_name,
                               const std::string& var_name,
                               const std::vector<expression>& dims) const {
        generate_dims_loop_fwd(dims);
        o_ << "try {"
           << EOL
           << INDENT3
           << "writer__." << write_method_name;
        generate_name_dims(var_name, dims.size());
        o_ << ");"
           << EOL
           << INDENT2
           << "} catch (const std::exception& e) { "
           << EOL
           << INDENT3
           << "throw std::runtime_error("
           << "std::string(\"Error transforming variable "
           << var_name << ": \") + e.what());"
           << EOL
           << INDENT2
           << "}"
           << EOL;
      }
      void generate_name_dims(const std::string name,
                              size_t num_dims) const {
        o_ << name;
        for (size_t i = 0; i < num_dims; ++i)
          o_ << "[i" << i << "__]";
      }
      void generate_declaration(const std::string& name,
                                const std::string& base_type,
                                const std::vector<expression>& dims,
                                const expression& type_arg1 = expression(),
                                const expression& type_arg2 = expression())
      const {
        o_ << INDENT2;
        generate_type(base_type, dims, dims.size(), o_);
        o_ << ' ' << name;

        generate_initializer(o_, base_type, dims, type_arg1, type_arg2);
      }
      void generate_indent_num_dims(size_t base_indent,
                                    const std::vector<expression>& dims,
                                    const expression& dim1,
                                    const expression& dim2) const {
        generate_indent(dims.size() + base_indent, o_);
        if (!is_nil(dim1)) o_ << INDENT;
        if (!is_nil(dim2)) o_ << INDENT;
      }
      void generate_buffer_loop(const std::string& base_type,
                                const std::string& name,
                                const std::vector<expression>& dims,
                                const expression& dim1 = expression(),
                                const expression& dim2 = expression(),
                                int indent = 2U) const {
        size_t size = dims.size();
        bool is_matrix = !is_nil(dim1) && !is_nil(dim2);
        bool is_vector = !is_nil(dim1) && is_nil(dim2);
        int extra_indent = is_matrix ? 2U : is_vector ? 1U : 0U;
        if (is_matrix) {
          generate_indent(indent, o_);
          o_ << "for (int j2__ = 0U; j2__ < ";
          generate_expression(dim2.expr_, o_);
          o_ << "; ++j2__)" << EOL;

          generate_indent(indent+1, o_);
          o_ << "for (int j1__ = 0U; j1__ < ";
          generate_expression(dim1.expr_, o_);
          o_ << "; ++j1__)" << EOL;
        } else if (is_vector) {
          generate_indent(indent, o_);
          o_ << "for (int j1__ = 0U; j1__ < ";
          generate_expression(dim1.expr_, o_);
          o_ << "; ++j1__)" << EOL;
        }
        for (size_t i = 0; i < size; ++i) {
          size_t idx = size - i - 1;
          generate_indent(i + indent + extra_indent, o_);
          o_ << "for (int i" << idx << "__ = 0U; i" << idx << "__ < ";
          generate_expression(dims[idx].expr_, o_);
          o_ << "; ++i" << idx << "__)" << EOL;
        }
        generate_indent_num_dims(2U, dims, dim1, dim2);
        o_ << name;
        for (size_t i = 0; i < dims.size(); ++i)
          o_ << "[i" << i << "__]";
        if (is_matrix)
          o_ << "(j1__,j2__)";
        else if (is_vector)
          o_ << "(j1__)";
        o_ << " = vals_" << base_type << "__[pos__++];" << EOL;
      }
      void generate_dims_loop_fwd(const std::vector<expression>& dims,
                                  int indent = 2U) const {
        size_t size = dims.size();
        for (size_t i = 0; i < size; ++i) {
          generate_indent(i + indent, o_);
          o_ << "for (int i" << i << "__ = 0U; i" << i << "__ < ";
          generate_expression(dims[i].expr_, o_);
          o_ << "; ++i" << i << "__)" << EOL;
        }
        generate_indent(2U + dims.size(), o_);
      }
      void generate_check_int(const std::string& name, size_t /*n*/) const {
        o_ << EOL << INDENT2
           << "if (!(context__.contains_i(\"" << name << "\")))"
           << EOL << INDENT3
           << "throw std::runtime_error(\"variable " << name << " missing\");"
           << EOL;
        o_ << INDENT2 << "vals_i__ = context__.vals_i(\"" << name << "\");"
           << EOL;
        o_ << INDENT2 << "pos__ = 0U;" << EOL;
      }
      void generate_check_double(const std::string& name, size_t /*n*/) const {
        o_ << EOL << INDENT2
           << "if (!(context__.contains_r(\"" << name << "\")))"
           << EOL << INDENT3
           << "throw std::runtime_error(\"variable " << name << " missing\");"
           << EOL;
        o_ << INDENT2
           << "vals_r__ = context__.vals_r(\"" << name << "\");" << EOL;
        o_ << INDENT2 << "pos__ = 0U;" << EOL;
      }
    };


    void generate_init_method(const std::vector<var_decl>& vs,
                              std::ostream& o) {
      o << EOL;
      o << INDENT
        << "void transform_inits(const stan::io::var_context& context__,"
        << EOL;
      o << INDENT << "                     std::vector<int>& params_i__,"
        << EOL;
      o << INDENT << "                     std::vector<double>& params_r__,"
        << EOL;
      o << INDENT << "                     std::ostream* pstream__) const {"
        << EOL;
      o << INDENT2 << "stan::io::writer<double> "
        << "writer__(params_r__,params_i__);"
        << EOL;
      o << INDENT2 << "size_t pos__;" << EOL;
      o << INDENT2 << "(void) pos__; // dummy call to supress warning" << EOL;
      o << INDENT2 << "std::vector<double> vals_r__;" << EOL;
      o << INDENT2 << "std::vector<int> vals_i__;"
        << EOL;
      generate_init_visgen vis(o);
      for (size_t i = 0; i < vs.size(); ++i)
        boost::apply_visitor(vis, vs[i].decl_);

      o << EOL
        << INDENT2 << "params_r__ = writer__.data_r();" << EOL;
      o << INDENT2 << "params_i__ = writer__.data_i();" << EOL;
      o << INDENT << "}" << EOL2;

      o << INDENT
        << "void transform_inits(const stan::io::var_context& context," << EOL;
      o << INDENT
        << "                     "
        << "Eigen::Matrix<double,Eigen::Dynamic,1>& params_r," << EOL;
      o << INDENT
        << "                     std::ostream* pstream__) const {" << EOL;
      o << INDENT << "  std::vector<double> params_r_vec;" << EOL;
      o << INDENT << "  std::vector<int> params_i_vec;" << EOL;
      o << INDENT
        << "  transform_inits(context, params_i_vec, params_r_vec, pstream__);"
        << EOL;
      o << INDENT << "  params_r.resize(params_r_vec.size());" << EOL;
      o << INDENT << "  for (int i = 0; i < params_r.size(); ++i)" << EOL;
      o << INDENT << "    params_r(i) = params_r_vec[i];" << EOL;
      o << INDENT << "}" << EOL2;
    }

    struct write_dims_visgen : public visgen {
      explicit write_dims_visgen(std::ostream& o)
        : visgen(o) {
      }
      void operator()(const nil& /*x*/) const  { }
      void operator()(const int_var_decl& x) const {
        generate_dims_array(EMPTY_EXP_VECTOR, x.dims_);
      }
      void operator()(const double_var_decl& x) const {
        generate_dims_array(EMPTY_EXP_VECTOR, x.dims_);
      }
      void operator()(const vector_var_decl& x) const {
        std::vector<expression> matrix_args;
        matrix_args.push_back(x.M_);
        generate_dims_array(matrix_args, x.dims_);
      }
      void operator()(const row_vector_var_decl& x) const {
        std::vector<expression> matrix_args;
        matrix_args.push_back(x.N_);
        generate_dims_array(matrix_args, x.dims_);
      }
      void operator()(const matrix_var_decl& x) const {
        std::vector<expression> matrix_args;
        matrix_args.push_back(x.M_);
        matrix_args.push_back(x.N_);
        generate_dims_array(matrix_args, x.dims_);
      }
      void operator()(const unit_vector_var_decl& x) const {
        std::vector<expression> matrix_args;
        matrix_args.push_back(x.K_);
        generate_dims_array(matrix_args, x.dims_);
      }
      void operator()(const simplex_var_decl& x) const {
        std::vector<expression> matrix_args;
        matrix_args.push_back(x.K_);
        generate_dims_array(matrix_args, x.dims_);
      }
      void operator()(const ordered_var_decl& x) const {
        std::vector<expression> matrix_args;
        matrix_args.push_back(x.K_);
        generate_dims_array(matrix_args, x.dims_);
      }
      void operator()(const positive_ordered_var_decl& x) const {
        std::vector<expression> matrix_args;
        matrix_args.push_back(x.K_);
        generate_dims_array(matrix_args, x.dims_);
      }
      void operator()(const cholesky_factor_var_decl& x) const {
        std::vector<expression> matrix_args;
        matrix_args.push_back(x.M_);
        matrix_args.push_back(x.N_);
        generate_dims_array(matrix_args, x.dims_);
      }
      void operator()(const cholesky_corr_var_decl& x) const {
        std::vector<expression> matrix_args;
        matrix_args.push_back(x.K_);
        matrix_args.push_back(x.K_);
        generate_dims_array(matrix_args, x.dims_);
      }
      void operator()(const cov_matrix_var_decl& x) const {
        std::vector<expression> matrix_args;
        matrix_args.push_back(x.K_);
        matrix_args.push_back(x.K_);
        generate_dims_array(matrix_args, x.dims_);
      }
      void operator()(const corr_matrix_var_decl& x) const {
        std::vector<expression> matrix_args;
        matrix_args.push_back(x.K_);
        matrix_args.push_back(x.K_);
        generate_dims_array(matrix_args, x.dims_);
      }
      void
      generate_dims_array(const std::vector<expression>& matrix_dims_exprs,
                          const std::vector<expression>& array_dims_exprs)
        const {
        o_ << INDENT2 << "dims__.resize(0);" << EOL;
        for (size_t i = 0; i < array_dims_exprs.size(); ++i) {
          o_ << INDENT2 << "dims__.push_back(";
          generate_expression(array_dims_exprs[i].expr_, o_);
          o_ << ");" << EOL;
        }
        // cut and paste above with matrix_dims_exprs
        for (size_t i = 0; i < matrix_dims_exprs.size(); ++i) {
          o_ << INDENT2 << "dims__.push_back(";
          generate_expression(matrix_dims_exprs[i].expr_, o_);
          o_ << ");" << EOL;
        }
        o_ << INDENT2 << "dimss__.push_back(dims__);" << EOL;
      }
    };

    void generate_dims_method(const program& prog,
                              std::ostream& o) {
      write_dims_visgen vis(o);
      o << EOL << INDENT
        << "void get_dims(std::vector<std::vector<size_t> >& dimss__) const {"
        << EOL;

      o << INDENT2 << "dimss__.resize(0);" << EOL;
      o << INDENT2 << "std::vector<size_t> dims__;" << EOL;

      // parameters
      for (size_t i = 0; i < prog.parameter_decl_.size(); ++i) {
        boost::apply_visitor(vis, prog.parameter_decl_[i].decl_);
      }
      // transformed parameters
      for (size_t i = 0; i < prog.derived_decl_.first.size(); ++i) {
        boost::apply_visitor(vis, prog.derived_decl_.first[i].decl_);
      }
      // generated quantities
      for (size_t i = 0; i < prog.generated_decl_.first.size(); ++i) {
        boost::apply_visitor(vis, prog.generated_decl_.first[i].decl_);
      }
      o << INDENT << "}" << EOL2;
    }



    struct write_param_names_visgen : public visgen {
      explicit write_param_names_visgen(std::ostream& o)
        : visgen(o) {
      }
      void operator()(const nil& /*x*/) const  { }
      void operator()(const int_var_decl& x) const {
        generate_param_names(x.name_);
      }
      void operator()(const double_var_decl& x) const {
        generate_param_names(x.name_);
      }
      void operator()(const vector_var_decl& x) const {
        generate_param_names(x.name_);
      }
      void operator()(const row_vector_var_decl& x) const {
        generate_param_names(x.name_);
      }
      void operator()(const matrix_var_decl& x) const {
        generate_param_names(x.name_);
      }
      void operator()(const unit_vector_var_decl& x) const {
        generate_param_names(x.name_);
      }
      void operator()(const simplex_var_decl& x) const {
        generate_param_names(x.name_);
      }
      void operator()(const ordered_var_decl& x) const {
        generate_param_names(x.name_);
      }
      void operator()(const positive_ordered_var_decl& x) const {
        generate_param_names(x.name_);
      }
      void operator()(const cholesky_factor_var_decl& x) const {
        generate_param_names(x.name_);
      }
      void operator()(const cholesky_corr_var_decl& x) const {
        generate_param_names(x.name_);
      }
      void operator()(const cov_matrix_var_decl& x) const {
        generate_param_names(x.name_);
      }
      void operator()(const corr_matrix_var_decl& x) const {
        generate_param_names(x.name_);
      }
      void
      generate_param_names(const std::string& name) const {
        o_ << INDENT2
           << "names__.push_back(\"" << name << "\");"
           << EOL;
      }
    };


    void generate_param_names_method(const program& prog,
                                     std::ostream& o) {
      write_param_names_visgen vis(o);
      o << EOL << INDENT
        << "void get_param_names(std::vector<std::string>& names__) const {"
        << EOL;

      o << INDENT2
        << "names__.resize(0);"
        << EOL;

      // parameters
      for (size_t i = 0; i < prog.parameter_decl_.size(); ++i) {
        boost::apply_visitor(vis, prog.parameter_decl_[i].decl_);
      }
      // transformed parameters
      for (size_t i = 0; i < prog.derived_decl_.first.size(); ++i) {
        boost::apply_visitor(vis, prog.derived_decl_.first[i].decl_);
      }
      // generated quantities
      for (size_t i = 0; i < prog.generated_decl_.first.size(); ++i) {
        boost::apply_visitor(vis, prog.generated_decl_.first[i].decl_);
      }

      o << INDENT << "}" << EOL2;
    }



    struct constrained_param_names_visgen : public visgen {
      explicit constrained_param_names_visgen(std::ostream& o)
        : visgen(o) {
      }
      void operator()(const nil& /*x*/) const  { }
      void operator()(const int_var_decl& x) const {
        generate_param_names_array(EMPTY_EXP_VECTOR, x.name_, x.dims_);
      }
      void operator()(const double_var_decl& x) const {
        generate_param_names_array(EMPTY_EXP_VECTOR, x.name_, x.dims_);
      }
      void operator()(const vector_var_decl& x) const {
        std::vector<expression> matrix_args;
        matrix_args.push_back(x.M_);
        generate_param_names_array(matrix_args, x.name_, x.dims_);
      }
      void operator()(const row_vector_var_decl& x) const {
        std::vector<expression> matrix_args;
        matrix_args.push_back(x.N_);
        generate_param_names_array(matrix_args, x.name_, x.dims_);
      }
      void operator()(const matrix_var_decl& x) const {
        std::vector<expression> matrix_args;
        matrix_args.push_back(x.M_);
        matrix_args.push_back(x.N_);
        generate_param_names_array(matrix_args, x.name_, x.dims_);
      }
      void operator()(const unit_vector_var_decl& x) const {
        std::vector<expression> matrix_args;
        matrix_args.push_back(x.K_);
        generate_param_names_array(matrix_args, x.name_, x.dims_);
      }
      void operator()(const simplex_var_decl& x) const {
        std::vector<expression> matrix_args;
        matrix_args.push_back(x.K_);
        generate_param_names_array(matrix_args, x.name_, x.dims_);
      }
      void operator()(const ordered_var_decl& x) const {
        std::vector<expression> matrix_args;
        matrix_args.push_back(x.K_);
        generate_param_names_array(matrix_args, x.name_, x.dims_);
      }
      void operator()(const positive_ordered_var_decl& x) const {
        std::vector<expression> matrix_args;
        matrix_args.push_back(x.K_);
        generate_param_names_array(matrix_args, x.name_, x.dims_);
      }
      void operator()(const cholesky_factor_var_decl& x) const {
        std::vector<expression> matrix_args;
        matrix_args.push_back(x.M_);
        matrix_args.push_back(x.N_);
        generate_param_names_array(matrix_args, x.name_, x.dims_);
      }
      void operator()(const cholesky_corr_var_decl& x) const {
        std::vector<expression> matrix_args;
        matrix_args.push_back(x.K_);
        matrix_args.push_back(x.K_);
        generate_param_names_array(matrix_args, x.name_, x.dims_);
      }
      void operator()(const cov_matrix_var_decl& x) const {
        std::vector<expression> matrix_args;
        matrix_args.push_back(x.K_);
        matrix_args.push_back(x.K_);
        generate_param_names_array(matrix_args, x.name_, x.dims_);
      }
      void operator()(const corr_matrix_var_decl& x) const {
        std::vector<expression> matrix_args;
        matrix_args.push_back(x.K_);
        matrix_args.push_back(x.K_);
        generate_param_names_array(matrix_args, x.name_, x.dims_);
      }
      void
      generate_param_names_array(const std::vector<expression>& matrix_dims,
                                 const std::string& name,
                                 const std::vector<expression>& dims) const {
        // begin for loop dims
        std::vector<expression> combo_dims(dims);
        for (size_t i = 0; i < matrix_dims.size(); ++i)
          combo_dims.push_back(matrix_dims[i]);

        for (size_t i = combo_dims.size(); i-- > 0; ) {
          generate_indent(1 + combo_dims.size() - i, o_);
          o_ << "for (int k_" << i << "__ = 1;"
             << " k_" << i << "__ <= ";
          generate_expression(combo_dims[i].expr_, o_);
          o_ << "; ++k_" << i << "__) {" << EOL;  // begin (1)
        }

        generate_indent(2 + combo_dims.size(), o_);
        o_ << "param_name_stream__.str(std::string());" << EOL;

        generate_indent(2 + combo_dims.size(), o_);
        o_ << "param_name_stream__ << \"" << name << '"';

        for (size_t i = 0; i < combo_dims.size(); ++i)
          o_ << " << '.' << k_" << i << "__";
        o_ << ';' << EOL;

        generate_indent(2 + combo_dims.size(), o_);
        o_ << "param_names__.push_back(param_name_stream__.str());" << EOL;

        // end for loop dims
        for (size_t i = 0; i < combo_dims.size(); ++i) {
          generate_indent(1 + combo_dims.size() - i, o_);
          o_ << "}" << EOL;  // end (1)
        }
      }
    };


    void generate_constrained_param_names_method(const program& prog,
                                                 std::ostream& o) {
      o << EOL << INDENT
        << "void constrained_param_names("
        << "std::vector<std::string>& param_names__,"
        << EOL << INDENT
        << "                             bool include_tparams__ = true,"
        << EOL << INDENT
        << "                             bool include_gqs__ = true) const {"
        << EOL << INDENT2
        << "std::stringstream param_name_stream__;" << EOL;

      constrained_param_names_visgen vis(o);
      // parameters
      for (size_t i = 0; i < prog.parameter_decl_.size(); ++i) {
        boost::apply_visitor(vis, prog.parameter_decl_[i].decl_);
      }

      o << EOL << INDENT2
        << "if (!include_gqs__ && !include_tparams__) return;"
        << EOL;

      // transformed parameters
      for (size_t i = 0; i < prog.derived_decl_.first.size(); ++i) {
        boost::apply_visitor(vis, prog.derived_decl_.first[i].decl_);
      }

      o << EOL << INDENT2
        << "if (!include_gqs__) return;"
        << EOL;

      // generated quantities
      for (size_t i = 0; i < prog.generated_decl_.first.size(); ++i) {
        boost::apply_visitor(vis, prog.generated_decl_.first[i].decl_);
      }

      o << INDENT << "}" << EOL2;
    }

    struct unconstrained_param_names_visgen : public visgen {
      explicit unconstrained_param_names_visgen(std::ostream& o)
        : visgen(o) {
      }
      void operator()(const nil& /*x*/) const  { }
      void operator()(const int_var_decl& x) const {
        generate_param_names_array(EMPTY_EXP_VECTOR, x.name_, x.dims_);
      }
      void operator()(const double_var_decl& x) const {
        generate_param_names_array(EMPTY_EXP_VECTOR, x.name_, x.dims_);
      }
      void operator()(const vector_var_decl& x) const {
        std::vector<expression> matrix_args;
        matrix_args.push_back(x.M_);
        generate_param_names_array(matrix_args, x.name_, x.dims_);
      }
      void operator()(const row_vector_var_decl& x) const {
        std::vector<expression> matrix_args;
        matrix_args.push_back(x.N_);
        generate_param_names_array(matrix_args, x.name_, x.dims_);
      }
      void operator()(const matrix_var_decl& x) const {
        std::vector<expression> matrix_args;
        matrix_args.push_back(x.M_);
        matrix_args.push_back(x.N_);
        generate_param_names_array(matrix_args, x.name_, x.dims_);
      }
      void operator()(const unit_vector_var_decl& x) const {
        std::vector<expression> matrix_args;
        matrix_args.push_back(x.K_);
        generate_param_names_array(matrix_args, x.name_, x.dims_);
      }
      void operator()(const simplex_var_decl& x) const {
        std::vector<expression> matrix_args;
        matrix_args.push_back(binary_op(x.K_, "-", int_literal(1)));
        generate_param_names_array(matrix_args, x.name_, x.dims_);
      }
      void operator()(const ordered_var_decl& x) const {
        std::vector<expression> matrix_args;
        matrix_args.push_back(x.K_);
        generate_param_names_array(matrix_args, x.name_, x.dims_);
      }
      void operator()(const positive_ordered_var_decl& x) const {
        std::vector<expression> matrix_args;
        matrix_args.push_back(x.K_);
        generate_param_names_array(matrix_args, x.name_, x.dims_);
      }
      void operator()(const cholesky_factor_var_decl& x) const {
        // FIXME: cut-and-paste of cov_matrix
        std::vector<expression> matrix_args;
        // (N * (N + 1)) / 2 + (M - N) * N
        matrix_args.push_back(binary_op(binary_op(binary_op(x.N_,
                                                            "*",
                                                            binary_op(x.N_,
                                                                      "+",
                                                               int_literal(1))),
                                                  "/",
                                                  int_literal(2)),
                                        "+",
                                        binary_op(binary_op(x.M_,
                                                            "-",
                                                            x.N_),
                                                  "*",
                                                  x.N_)));
        generate_param_names_array(matrix_args, x.name_, x.dims_);
      }
      void operator()(const cholesky_corr_var_decl& x) const {
        // FIXME: cut-and-paste of corr_matrix
        std::vector<expression> matrix_args;
        // (K * (K - 1)) / 2
        matrix_args.push_back(binary_op(binary_op(x.K_,
                                                  "*",
                                                  binary_op(x.K_,
                                                            "-",
                                                            int_literal(1))),
                                        "/",
                                        int_literal(2)));
        generate_param_names_array(matrix_args, x.name_, x.dims_);
      }
      void operator()(const cov_matrix_var_decl& x) const {
        std::vector<expression> matrix_args;
        matrix_args.push_back(binary_op(x.K_,
                                        "+",
                                        binary_op(binary_op(x.K_,
                                                            "*",
                                                            binary_op(x.K_,
                                                                      "-",
                                                               int_literal(1))),
                               "/",
                               int_literal(2))));
        generate_param_names_array(matrix_args, x.name_, x.dims_);
      }
      void operator()(const corr_matrix_var_decl& x) const {
        std::vector<expression> matrix_args;
        matrix_args.push_back(binary_op(binary_op(x.K_,
                                                  "*",
                                                  binary_op(x.K_,
                                                            "-",
                                                            int_literal(1))),
                                        "/",
                                        int_literal(2)));
        generate_param_names_array(matrix_args, x.name_, x.dims_);
      }
      // FIXME: sharing instead of cut-and-paste from constrained
      void
      generate_param_names_array(const std::vector<expression>& matrix_dims,
                                 const std::string& name,
                                 const std::vector<expression>& dims) const {
        // begin for loop dims
        std::vector<expression> combo_dims(dims);
        for (size_t i = 0; i < matrix_dims.size(); ++i)
          combo_dims.push_back(matrix_dims[i]);

        for (size_t i = combo_dims.size(); i-- > 0; ) {
          generate_indent(1 + combo_dims.size() - i, o_);
          o_ << "for (int k_" << i << "__ = 1;"
             << " k_" << i << "__ <= ";
          generate_expression(combo_dims[i].expr_, o_);
          o_ << "; ++k_" << i << "__) {" << EOL;  // begin (1)
        }

        generate_indent(2 + combo_dims.size(), o_);
        o_ << "param_name_stream__.str(std::string());" << EOL;

        generate_indent(2 + combo_dims.size(), o_);
        o_ << "param_name_stream__ << \"" << name << '"';

        for (size_t i = 0; i < combo_dims.size(); ++i)
          o_ << " << '.' << k_" << i << "__";
        o_ << ';' << EOL;

        generate_indent(2 + combo_dims.size(), o_);
        o_ << "param_names__.push_back(param_name_stream__.str());" << EOL;

        // end for loop dims
        for (size_t i = 0; i < combo_dims.size(); ++i) {
          generate_indent(1 + combo_dims.size() - i, o_);
          o_ << "}" << EOL;  // end (1)
        }
      }
    };


    void generate_unconstrained_param_names_method(const program& prog,
                                                   std::ostream& o) {
      o << EOL << INDENT
        << "void unconstrained_param_names("
        << "std::vector<std::string>& param_names__,"
        << EOL << INDENT
        << "                               bool include_tparams__ = true,"
        << EOL << INDENT
        << "                               bool include_gqs__ = true) const {"
        << EOL << INDENT2
        << "std::stringstream param_name_stream__;" << EOL;

      unconstrained_param_names_visgen vis(o);
      // parameters
      for (size_t i = 0; i < prog.parameter_decl_.size(); ++i) {
        boost::apply_visitor(vis, prog.parameter_decl_[i].decl_);
      }

      o << EOL << INDENT2
        << "if (!include_gqs__ && !include_tparams__) return;"
        << EOL;

      // transformed parameters
      for (size_t i = 0; i < prog.derived_decl_.first.size(); ++i) {
        boost::apply_visitor(vis, prog.derived_decl_.first[i].decl_);
      }

      o << EOL << INDENT2
        << "if (!include_gqs__) return;"
        << EOL;

      // generated quantities
      for (size_t i = 0; i < prog.generated_decl_.first.size(); ++i) {
        boost::apply_visitor(vis, prog.generated_decl_.first[i].decl_);
      }

      o << INDENT << "}" << EOL2;
    }


    // see init_member_var_visgen for cut & paste
    struct write_array_visgen : public visgen {
      explicit write_array_visgen(std::ostream& o)
        : visgen(o) {
      }
      void operator()(const nil& /*x*/) const { }
      void operator()(const int_var_decl& x) const {
        generate_initialize_array("int", "integer", EMPTY_EXP_VECTOR,
                                  x.name_, x.dims_);
      }
      // fixme -- reuse cut-and-pasted from other lub reader case
      template <typename D>
      void generate_initialize_array_bounded(const D& x,
                                             const std::string& base_type,
                                             const std::string& read_fun_prefix,
                                const std::vector<expression>& dim_args) const {
        std::vector<expression> read_args;
        std::string read_fun(read_fun_prefix);
        if (has_lub(x)) {
          read_fun += "_lub";
          read_args.push_back(x.range_.low_);
          read_args.push_back(x.range_.high_);
        } else if (has_lb(x)) {
          read_fun += "_lb";
          read_args.push_back(x.range_.low_);
        } else if (has_ub(x)) {
          read_fun += "_ub";
          read_args.push_back(x.range_.high_);
        }
        for (size_t i = 0; i < dim_args.size(); ++i)
          read_args.push_back(dim_args[i]);
        generate_initialize_array(base_type, read_fun, read_args,
                                  x.name_, x.dims_);
      }

      void operator()(const double_var_decl& x) const {
        std::vector<expression> read_args;
        generate_initialize_array_bounded(x, "double", "scalar", read_args);
      }
      void operator()(const vector_var_decl& x) const {
        std::vector<expression> read_args;
        read_args.push_back(x.M_);
        generate_initialize_array_bounded(x, "vector_d", "vector", read_args);
      }
      void operator()(const row_vector_var_decl& x) const {
        std::vector<expression> read_args;
        read_args.push_back(x.N_);
        generate_initialize_array_bounded(x, "row_vector_d", "row_vector",
                                          read_args);
      }
      void operator()(const matrix_var_decl& x) const {
        std::vector<expression> read_args;
        read_args.push_back(x.M_);
        read_args.push_back(x.N_);
        generate_initialize_array_bounded(x, "matrix_d", "matrix", read_args);
      }
      void operator()(const unit_vector_var_decl& x) const {
        std::vector<expression> read_args;
        read_args.push_back(x.K_);
        generate_initialize_array("vector_d", "unit_vector", read_args,
                                  x.name_, x.dims_);
      }
      void operator()(const simplex_var_decl& x) const {
        std::vector<expression> read_args;
        read_args.push_back(x.K_);
        generate_initialize_array("vector_d", "simplex", read_args,
                                  x.name_, x.dims_);
      }
      void operator()(const ordered_var_decl& x) const {
        std::vector<expression> read_args;
        read_args.push_back(x.K_);
        generate_initialize_array("vector_d", "ordered", read_args,
                                  x.name_, x.dims_);
      }
      void operator()(const positive_ordered_var_decl& x) const {
        std::vector<expression> read_args;
        read_args.push_back(x.K_);
        generate_initialize_array("vector_d", "positive_ordered", read_args,
                                  x.name_, x.dims_);
      }
      void operator()(const cholesky_factor_var_decl& x) const {
        std::vector<expression> read_args;
        read_args.push_back(x.M_);
        read_args.push_back(x.N_);
        generate_initialize_array("matrix_d", "cholesky_factor", read_args,
                                  x.name_, x.dims_);
      }
      void operator()(const cholesky_corr_var_decl& x) const {
        std::vector<expression> read_args;
        read_args.push_back(x.K_);
        generate_initialize_array("matrix_d", "cholesky_corr", read_args,
                                  x.name_, x.dims_);
      }
      void operator()(const cov_matrix_var_decl& x) const {
        std::vector<expression> read_args;
        read_args.push_back(x.K_);
        generate_initialize_array("matrix_d", "cov_matrix", read_args,
                                  x.name_, x.dims_);
      }
      void operator()(const corr_matrix_var_decl& x) const {
        std::vector<expression> read_args;
        read_args.push_back(x.K_);
        generate_initialize_array("matrix_d", "corr_matrix", read_args,
                                  x.name_, x.dims_);
      }
      void generate_initialize_array(const std::string& var_type,
                                     const std::string& read_type,
                                     const std::vector<expression>& read_args,
                                     const std::string& name,
                                     const std::vector<expression>& dims) const{
        if (dims.size() == 0) {
          generate_indent(2, o_);
          o_ << var_type << " ";
          o_ << name << " = in__." << read_type  << "_constrain(";
          for (size_t j = 0; j < read_args.size(); ++j) {
            if (j > 0) o_ << ",";
            generate_expression(read_args[j], o_);
          }
          o_ << ");" << EOL;
          return;
        }
        o_ << INDENT2;
        for (size_t i = 0; i < dims.size(); ++i) o_ << "vector<";
        o_ << var_type;
        for (size_t i = 0; i < dims.size(); ++i) o_ << "> ";
        o_ << name << ";" << EOL;
        std::string name_dims(name);
        for (size_t i = 0; i < dims.size(); ++i) {
          generate_indent(i + 2, o_);
          o_ << "size_t dim_"  << name << "_" << i << "__ = ";
          generate_expression(dims[i], o_);
          o_ << ";" << EOL;
          if (i < dims.size() - 1) {
            generate_indent(i + 2, o_);
            o_ << name_dims << ".resize(dim_" << name << "_" << i << "__);"
               << EOL;
            name_dims.append("[k_").append(to_string(i)).append("__]");
          }
          generate_indent(i + 2, o_);
          o_ << "for (size_t k_" << i << "__ = 0;"
             << " k_" << i << "__ < dim_" << name << "_" << i << "__;"
             << " ++k_" << i << "__) {" << EOL;
          if (i == dims.size() - 1) {
            generate_indent(i + 3, o_);
            o_ << name_dims << ".push_back(in__." << read_type << "_constrain(";
            for (size_t j = 0; j < read_args.size(); ++j) {
              if (j > 0) o_ << ",";
              generate_expression(read_args[j], o_);
            }
            o_ << "));" << EOL;
          }
        }

        for (size_t i = dims.size(); i > 0; --i) {
          generate_indent(i + 1, o_);
          o_ << "}" << EOL;
        }
      }
    };




    struct write_array_vars_visgen : public visgen {
      explicit write_array_vars_visgen(std::ostream& o)
        : visgen(o) {
      }
      void operator()(const nil& /*x*/) const { }
      // FIXME: template these out
      void operator()(const int_var_decl& x) const {
        write_array(x.name_, x.dims_, EMPTY_EXP_VECTOR);
      }
      void operator()(const double_var_decl& x) const {
        write_array(x.name_, x.dims_, EMPTY_EXP_VECTOR);
      }
      void operator()(const vector_var_decl& x) const {
        std::vector<expression> dims(x.dims_);
        dims.push_back(x.M_);
        write_array(x.name_, dims, EMPTY_EXP_VECTOR);
      }
      void operator()(const row_vector_var_decl& x) const {
        std::vector<expression> dims(x.dims_);
        dims.push_back(x.N_);
        write_array(x.name_, dims, EMPTY_EXP_VECTOR);
      }
      void operator()(const matrix_var_decl& x) const {
        std::vector<expression> matdims;
        matdims.push_back(x.M_);
        matdims.push_back(x.N_);
        write_array(x.name_, x.dims_, matdims);
      }
      void operator()(const unit_vector_var_decl& x) const {
        std::vector<expression> dims(x.dims_);
        dims.push_back(x.K_);
        write_array(x.name_, dims, EMPTY_EXP_VECTOR);
      }
      void operator()(const simplex_var_decl& x) const {
        std::vector<expression> dims(x.dims_);
        dims.push_back(x.K_);
        write_array(x.name_, dims, EMPTY_EXP_VECTOR);
      }
      void operator()(const ordered_var_decl& x) const {
        std::vector<expression> dims(x.dims_);
        dims.push_back(x.K_);
        write_array(x.name_, dims, EMPTY_EXP_VECTOR);
      }
      void operator()(const positive_ordered_var_decl& x) const {
        std::vector<expression> dims(x.dims_);
        dims.push_back(x.K_);
        write_array(x.name_, dims, EMPTY_EXP_VECTOR);
      }
      void operator()(const cholesky_factor_var_decl& x) const {
        std::vector<expression> matdims;
        matdims.push_back(x.M_);
        matdims.push_back(x.N_);
        write_array(x.name_, x.dims_, matdims);
      }
      void operator()(const cholesky_corr_var_decl& x) const {
        std::vector<expression> matdims;
        matdims.push_back(x.K_);
        matdims.push_back(x.K_);
        write_array(x.name_, x.dims_, matdims);
      }
      void operator()(const cov_matrix_var_decl& x) const {
        std::vector<expression> matdims;
        matdims.push_back(x.K_);
        matdims.push_back(x.K_);
        write_array(x.name_, x.dims_, matdims);
      }
      void operator()(const corr_matrix_var_decl& x) const {
        std::vector<expression> matdims;
        matdims.push_back(x.K_);
        matdims.push_back(x.K_);
        write_array(x.name_, x.dims_, matdims);
      }
      void write_array(const std::string& name,
                       const std::vector<expression>& arraydims,
                       const std::vector<expression>& matdims) const {
        std::vector<expression> dims(arraydims);
        for (size_t i = 0; i < matdims.size(); ++i)
          dims.push_back(matdims[i]);

        if (dims.size() == 0) {
          o_ << INDENT2 << "vars__.push_back(" << name << ");" << EOL;
          return;
        }

        // for (size_t i = 0; i < dims.size(); ++i) {
        for (size_t i = dims.size(); i > 0; ) {
          --i;
          generate_indent((dims.size() - i) + 1, o_);
          o_ << "for (int k_" << i << "__ = 0;"
             << " k_" << i << "__ < ";
          generate_expression(dims[i], o_);
          o_ << "; ++k_" << i << "__) {" << EOL;
        }

        generate_indent(dims.size() + 2, o_);
        o_ << "vars__.push_back(" << name;
        if (arraydims.size() > 0) {
          o_ << '[';
          for (size_t i = 0; i < arraydims.size(); ++i) {
            if (i > 0) o_ << "][";
            o_ << "k_" << i << "__";
          }
          o_ << ']';
        }
        if (matdims.size() > 0) {
          o_ << "(k_" << arraydims.size() << "__";
          if (matdims.size() > 1)
            o_ << ", k_" << (arraydims.size() + 1) << "__";
          o_ << ")";
        }
        o_ << ");" << EOL;

        for (size_t i = dims.size(); i > 0; --i) {
          generate_indent(i + 1, o_);
          o_ << "}" << EOL;
        }
      }
    };


    void generate_write_array_method(const program& prog,
                                     const std::string& model_name,
                                     std::ostream& o) {
      o << INDENT << "template <typename RNG>" << EOL;
      o << INDENT << "void write_array(RNG& base_rng__," << EOL;
      o << INDENT << "                 std::vector<double>& params_r__," << EOL;
      o << INDENT << "                 std::vector<int>& params_i__," << EOL;
      o << INDENT << "                 std::vector<double>& vars__," << EOL;
      o << INDENT << "                 bool include_tparams__ = true," << EOL;
      o << INDENT << "                 bool include_gqs__ = true," << EOL;
      o << INDENT
        << "                 std::ostream* pstream__ = 0) const {" << EOL;
      o << INDENT2 << "vars__.resize(0);" << EOL;
      o << INDENT2
        << "stan::io::reader<double> in__(params_r__,params_i__);"<< EOL;
      o << INDENT2 << "static const char* function__ = \""
        << model_name << "_namespace::write_array\";" << EOL;
      suppress_warning(INDENT2, "function__", o);

      // declares, reads, and sets parameters
      generate_comment("read-transform, write parameters", 2, o);
      write_array_visgen vis(o);
      for (size_t i = 0; i < prog.parameter_decl_.size(); ++i)
        boost::apply_visitor(vis, prog.parameter_decl_[i].decl_);

      // this is for all other values
      write_array_vars_visgen vis_writer(o);

      // writes parameters
      for (size_t i = 0; i < prog.parameter_decl_.size(); ++i)
        boost::apply_visitor(vis_writer, prog.parameter_decl_[i].decl_);
      o << EOL;

      o << INDENT2 << "if (!include_tparams__) return;"
        << EOL;
      generate_comment("declare and define transformed parameters", 2, o);
      o << INDENT2 <<  "double lp__ = 0.0;" << EOL;
      suppress_warning(INDENT2, "lp__", o);
      o << INDENT2 << "stan::math::accumulator<double> lp_accum__;" << EOL2;
      bool is_var = false;
      bool is_fun_return = false;
      generate_local_var_decls(prog.derived_decl_.first, 2, o, is_var,
                               is_fun_return);
      o << EOL;
      bool include_sampling = false;
      generate_located_statements(prog.derived_decl_.second, 2, o,
                                  include_sampling, is_var, is_fun_return);
      o << EOL;

      generate_comment("validate transformed parameters", 2, o);
      generate_validate_var_decls(prog.derived_decl_.first, 2, o);
      o << EOL;

      generate_comment("write transformed parameters", 2, o);
      for (size_t i = 0; i < prog.derived_decl_.first.size(); ++i)
        boost::apply_visitor(vis_writer, prog.derived_decl_.first[i].decl_);
      o << EOL;

      o << INDENT2 << "if (!include_gqs__) return;"
        << EOL;
      generate_comment("declare and define generated quantities", 2, o);
      generate_local_var_decls(prog.generated_decl_.first, 2, o,
                               is_var, is_fun_return);

      o << EOL;
      o << INDENT2
        << "double DUMMY_VAR__(std::numeric_limits<double>::quiet_NaN());"
        << EOL;
      o << INDENT2 << "(void) DUMMY_VAR__;  // suppress unused var warning"
        << EOL2;
      generate_init_vars(prog.generated_decl_.first, 2, o);

      o << EOL;
      generate_located_statements(prog.generated_decl_.second, 2, o,
                                  include_sampling, is_var, is_fun_return);
      o << EOL;

      generate_comment("validate generated quantities", 2, o);
      generate_validate_var_decls(prog.generated_decl_.first, 2, o);
      o << EOL;

      generate_comment("write generated quantities", 2, o);
      for (size_t i = 0; i < prog.generated_decl_.first.size(); ++i)
        boost::apply_visitor(vis_writer, prog.generated_decl_.first[i].decl_);
      if (prog.generated_decl_.first.size() > 0)
        o << EOL;

      o << INDENT << "}" << EOL2;

      o << INDENT << "template <typename RNG>" << EOL;
      o << INDENT << "void write_array(RNG& base_rng," << EOL;
      o << INDENT
        << "                 Eigen::Matrix<double,Eigen::Dynamic,1>& params_r,"
        << EOL;
      o << INDENT
        << "                 Eigen::Matrix<double,Eigen::Dynamic,1>& vars,"
        << EOL;
      o << INDENT << "                 bool include_tparams = true," << EOL;
      o << INDENT << "                 bool include_gqs = true," << EOL;
      o << INDENT
        << "                 std::ostream* pstream = 0) const {" << EOL;
      o << INDENT
        << "  std::vector<double> params_r_vec(params_r.size());" << EOL;
      o << INDENT << "  for (int i = 0; i < params_r.size(); ++i)" << EOL;
      o << INDENT << "    params_r_vec[i] = params_r(i);" << EOL;
      o << INDENT << "  std::vector<double> vars_vec;" << EOL;
      o << INDENT << "  std::vector<int> params_i_vec;" << EOL;
      o << INDENT
        << "  write_array(base_rng,params_r_vec,params_i_vec,"
        << "vars_vec,include_tparams,include_gqs,pstream);" << EOL;
      o << INDENT << "  vars.resize(vars_vec.size());" << EOL;
      o << INDENT << "  for (int i = 0; i < vars.size(); ++i)" << EOL;
      o << INDENT << "    vars(i) = vars_vec[i];" << EOL;
      o << INDENT << "}" << EOL2;
    }

    void generate_model_name_method(const std::string& model_name,
                                    std::ostream& out) {
      out << INDENT << "static std::string model_name() {" << EOL
          << INDENT2 << "return \"" << model_name << "\";" << EOL
          << INDENT << "}" << EOL2;
    }

    void generate_model_typedef(const std::string& model_name,
                                std::ostream& out) {
      out << "typedef " << model_name << "_namespace::" << model_name
          << " stan_model;" <<EOL2;
    }

    void generate_bare_type(const expr_type& t,
                            const std::string& scalar_t_name,
                            std::ostream& out) {
      for (size_t d = 0; d < t.num_dims_; ++d)
        out << "std::vector<";

      bool is_template_type = false;
      switch (t.base_type_) {
      case INT_T :
        out << "int";
        is_template_type = false;
        break;
      case DOUBLE_T:
        out << scalar_t_name;
        is_template_type = false;
        break;
      case VECTOR_T:
        out << "Eigen::Matrix<"
            << scalar_t_name
            << ", Eigen::Dynamic,1>";
        is_template_type = true;
        break;
      case ROW_VECTOR_T:
        out << "Eigen::Matrix<"
            << scalar_t_name
            << ", 1,Eigen::Dynamic>";
        is_template_type = true;
        break;
      case MATRIX_T:
        out << "Eigen::Matrix<"
            << scalar_t_name
            << ", Eigen::Dynamic,Eigen::Dynamic>";
        is_template_type = true;
        break;
      case VOID_T:
        out << "void";
        break;
      default:
        out << "UNKNOWN TYPE";
      }

      for (size_t d = 0; d < t.num_dims_; ++d) {
        if (d > 0 || is_template_type)
          out << " ";
        out << ">";
      }
    }

    void generate_arg_decl(bool gen_const,
                           bool gen_ref,
                           const arg_decl& decl,
                           const std::string& scalar_t_name,
                           std::ostream& out) {
      if (gen_const)
        out << "const ";
      generate_bare_type(decl.arg_type_, scalar_t_name, out);
      if (gen_ref)
        out << "&";
      out << " " << decl.name_;
    }

    bool has_only_int_args(const function_decl_def& fun) {
      for (size_t i = 0; i < fun.arg_decls_.size(); ++i)
        if (fun.arg_decls_[i].arg_type_.base_type_ != INT_T)
          return false;
      return true;
    }

    std::string cond_op_scalar_type(const conditional_op& expr,
                                bool is_data_origin) {
      std::stringstream ss;
      ss << "double";
      return ss.str();
    }

    std::string fun_scalar_type(const function_decl_def& fun,
                                bool is_lp) {
      size_t num_args = fun.arg_decls_.size();
      // nullary, non-lp
      if (has_only_int_args(fun) && !is_lp)
        return "double";

      // need template metaprogram to construct return
      std::stringstream ss;
      ss << "typename boost::math::tools::promote_args<";
      int num_open_brackets = 1;
      int num_generated_params = 0;
      for (size_t i = 0; i < num_args; ++i) {
        if (fun.arg_decls_[i].arg_type_.base_type_ != INT_T) {
          // two conditionals cut and pasted below
          if (num_generated_params > 0)
            ss << ", ";
          if (num_generated_params == 4) {
            ss << "typename boost::math::tools::promote_args<";
            num_generated_params = 0;
            ++num_open_brackets;
          }
          ss << "T" << i << "__";
          ++num_generated_params;
        }
      }
      if (is_lp) {
        if (num_generated_params > 0)
          ss << ", ";
        // set threshold at 4 so always room for one more param at end
        ss << "T_lp__";
      }
      for (int i = 0; i < num_open_brackets; ++i)
        ss << ">::type";
      return ss.str();
    }
    // copy/modify for conditional_op???


    bool needs_template_params(const function_decl_def& fun) {
      for (size_t i = 0; i < fun.arg_decls_.size(); ++i) {
        if (fun.arg_decls_[i].arg_type_.base_type_ != INT_T) {
          return true;
        }
      }
      return false;
    }


    void generate_function_template_parameters(const function_decl_def& fun,
                                               bool is_rng,
                                               bool is_lp,
                                               bool is_log,
                                               std::ostream& out) {
      if (needs_template_params(fun)) {
        out << "template <";
        bool continuing_tps = false;
        if (is_log) {
          out << "bool propto";
          continuing_tps = true;
        }
        for (size_t i = 0; i < fun.arg_decls_.size(); ++i) {
          // no template parameter for int-based args
          if (fun.arg_decls_[i].arg_type_.base_type_ != INT_T) {
            if (continuing_tps)
              out << ", ";
            out << "typename T" << i << "__";
            continuing_tps = true;
          }
        }
        if (is_rng) {
          if (continuing_tps)
            out << ", ";
          out << "class RNG";
          continuing_tps = true;
        } else if (is_lp) {
          if (continuing_tps)
            out << ", ";
          out << "typename T_lp__, typename T_lp_accum__";
          continuing_tps = true;
        }
        out << ">" << EOL;
      } else {  // no-arg function
        if (is_rng) {
          // nullary RNG case
          out << "template <class RNG>" << EOL;
        } else if (is_lp) {
          out << "template <typename T_lp__, typename T_lp_accum__>"
              << EOL;
        } else if (is_log) {
          out << "template <bool propto>"
              << EOL;
        }
      }
    }

    void generate_function_inline_return_type(const function_decl_def& fun,
                                              const std::string& scalar_t_name,
                                              int indent,
                                              std::ostream& out) {
      out << "inline"
          << EOL;
      generate_indent(indent, out);
      generate_bare_type(fun.return_type_, scalar_t_name, out);
      out << EOL;
    }

    void generate_function_name(const function_decl_def& fun,
                                std::ostream& out) {
      out << fun.name_;
    }


    void generate_function_arguments(const function_decl_def& fun,
                                     bool is_rng,
                                     bool is_lp,
                                     bool is_log,
                                     std::ostream& out) {
      // arguments
      out << "(";
      for (size_t i = 0; i < fun.arg_decls_.size(); ++i) {
        std::string template_type_i
          = "T" + boost::lexical_cast<std::string>(i) + "__";
        generate_arg_decl(true, true, fun.arg_decls_[i], template_type_i, out);
        if (i + 1 < fun.arg_decls_.size()) {
          out << "," << EOL << INDENT;
          for (size_t i = 0; i <= fun.name_.size(); ++i)
            out << " ";
        }
      }
      if ((is_rng || is_lp) && fun.arg_decls_.size() > 0)
        out << ", ";
      if (is_rng)
        out << "RNG& base_rng__";
      else if (is_lp)
        out << "T_lp__& lp__, T_lp_accum__& lp_accum__";
      if (is_rng || is_lp || fun.arg_decls_.size() > 0)
        out << ", ";
      out << "std::ostream* pstream__";
      out << ")";
    }

    void generate_functor_arguments(const function_decl_def& fun,
                                    bool is_rng,
                                    bool is_lp,
                                    bool is_log,
                                    std::ostream& out) {
      // arguments
      out << "(";
      for (size_t i = 0; i < fun.arg_decls_.size(); ++i) {
        if (i > 0)
          out << ", ";
        out << fun.arg_decls_[i].name_;
      }
      if ((is_rng || is_lp) && fun.arg_decls_.size() > 0)
        out << ", ";
      if (is_rng)
        out << "base_rng__";
      else if (is_lp)
        out << "lp__, lp_accum__";
      if (is_rng || is_lp || fun.arg_decls_.size() > 0)
        out << ", ";
      out << "pstream__";
      out << ")";
    }



    void generate_function_body(const function_decl_def& fun,
                                const std::string& scalar_t_name,
                                std::ostream& out) {
      // no-op body
      if (fun.body_.is_no_op_statement()) {
        out << ";" << EOL;
        return;
      }
      out << " {" << EOL;
      out << INDENT
          << "typedef " << scalar_t_name << " fun_scalar_t__;"
          << EOL;
      out << INDENT
          << "typedef "
          << ((fun.return_type_.base_type_ == INT_T)
              ? "int" : "fun_scalar_t__")
          << " fun_return_scalar_t__;"
          << EOL;
      out << INDENT
          << "const static bool propto__ = true;"
          << EOL
          << INDENT
          << "(void) propto__;"
          << EOL;
      bool is_var = false;
      bool is_fun_return = true;
      bool include_sampling = true;
      out << INDENT
          << "int current_statement_begin__ = -1;"
          << EOL;

      generate_located_statement(fun.body_, 1, out,
                                 include_sampling, is_var, is_fun_return);

      out << "}"
          << EOL;
    }
    void generate_propto_default_function_body(const function_decl_def& fun,
                                               std::ostream& out) {
      out << " {" << EOL;
      out << INDENT << "return ";
      out << fun.name_ << "<false>(";
      for (size_t i = 0; i < fun.arg_decls_.size(); ++i) {
        if (i > 0)
          out << ",";
        out << fun.arg_decls_[i].name_;
      }
      if (fun.arg_decls_.size() > 0)
        out << ", ";
      out << "pstream__";
      out << ");" << EOL;
      out << "}" << EOL;
    }

    void generate_propto_default_function(const function_decl_def& fun,
                                          const std::string& scalar_t_name,
                                          std::ostream& out) {
      generate_function_template_parameters(fun, false, false, false, out);
      generate_function_inline_return_type(fun, scalar_t_name, 0, out);
      generate_function_name(fun, out);
      generate_function_arguments(fun, false, false, false, out);
      generate_propto_default_function_body(fun, out);
    }

    /**
     * Generate the specified function and optionally its default for
     * propto=false for functions ending in _log.
     *
     * Exact behavior differs for unmarked functions, and functions
     * ending in one of "_rng", "_lp", or "_log".
     *
     * @param[in] fun function AST object
     * @param[in, out] out output stream to which function definition
     * is written
     */
    void generate_function(const function_decl_def& fun,
                           std::ostream& out) {
      bool is_rng = ends_with("_rng", fun.name_);
      bool is_lp = ends_with("_lp", fun.name_);
      bool is_pf = ends_with("_log", fun.name_)
        || ends_with("_lpdf", fun.name_) || ends_with("_lpmf", fun.name_);
      std::string scalar_t_name = fun_scalar_type(fun, is_lp);

      generate_function_template_parameters(fun, is_rng, is_lp, is_pf, out);
      generate_function_inline_return_type(fun, scalar_t_name, 0, out);
      generate_function_name(fun, out);
      generate_function_arguments(fun, is_rng, is_lp, is_pf, out);
      generate_function_body(fun, scalar_t_name, out);

      // need a second function def for default propto=false for _log
      // funs; but don't want duplicate def, so don't do it for
      // forward decl when body is no-op
      if (is_pf && !fun.body_.is_no_op_statement())
        generate_propto_default_function(fun, scalar_t_name, out);
      out << EOL;
    }

    void generate_function_functor(const function_decl_def& fun,
                                   std::ostream& out) {
      if (fun.body_.is_no_op_statement())
        return;   // forward declaration, so no functor needed

      bool is_rng = ends_with("_rng", fun.name_);
      bool is_lp = ends_with("_lp", fun.name_);
      bool is_pf = ends_with("_log", fun.name_)
        || ends_with("_lpdf", fun.name_) || ends_with("_lpmf", fun.name_);
      std::string scalar_t_name = fun_scalar_type(fun, is_lp);

      out << EOL << "struct ";
      generate_function_name(fun, out);
      out << "_functor__ {" << EOL;

      out << INDENT;
      generate_function_template_parameters(fun, is_rng, is_lp, is_pf, out);

      out << INDENT;
      generate_function_inline_return_type(fun, scalar_t_name, 1, out);

      out <<  INDENT << "operator()";
      generate_function_arguments(fun, is_rng, is_lp, is_pf, out);
      out << " const {" << EOL;

      out << INDENT2 << "return ";
      generate_function_name(fun, out);
      generate_functor_arguments(fun, is_rng, is_lp, is_pf, out);
      out << ";" << EOL;
      out << INDENT << "}"  << EOL;
      out << "};" << EOL2;
    }


    void generate_functions(const std::vector<function_decl_def>& funs,
                            std::ostream& out) {
      for (size_t i = 0; i < funs.size(); ++i) {
        generate_function(funs[i], out);
        generate_function_functor(funs[i], out);
      }
    }

    void generate_member_var_decls_all(const program& prog,
                                       std::ostream& out) {
      generate_member_var_decls(prog.data_decl_, 1, out);
      generate_member_var_decls(prog.derived_data_decl_.first, 1, out);
    }

    void generate_globals(std::ostream& out) {
      out << "static int current_statement_begin__;"
          << EOL2;
    }


    void generate_cpp(const program& prog,
                      const std::string& model_name,
                      std::ostream& out) {
      generate_version_comment(out);
      generate_includes(out);
      generate_start_namespace(model_name, out);
      generate_usings(out);
      generate_typedefs(out);
      generate_globals(out);
      generate_functions(prog.function_decl_defs_, out);
      generate_class_decl(model_name, out);
      generate_private_decl(out);
      generate_member_var_decls_all(prog, out);
      generate_public_decl(out);
      generate_constructor(prog, model_name, out);
      generate_destructor(model_name, out);
      // put back if ever need integer params
      // generate_set_param_ranges(prog.parameter_decl_, out);
      generate_init_method(prog.parameter_decl_, out);
      generate_log_prob(prog, out);
      generate_param_names_method(prog, out);
      generate_dims_method(prog, out);
      generate_write_array_method(prog, model_name, out);
      generate_model_name_method(model_name, out);
      generate_constrained_param_names_method(prog, out);
      generate_unconstrained_param_names_method(prog, out);
      generate_end_class_decl(out);
      generate_end_namespace(out);
      generate_model_typedef(model_name, out);
    }

  }

}
=======
// TODO(carpenter): move into AST
#include <stan/lang/generator/has_lb.hpp>
#include <stan/lang/generator/has_lub.hpp>
#include <stan/lang/generator/has_ub.hpp>
#include <stan/lang/generator/has_only_int_args.hpp>

// TODO(carpenter): move into general utilities
#include <stan/lang/generator/to_string.hpp>

// utilities
#include <stan/lang/generator/constants.hpp>
#include <stan/lang/generator/fun_scalar_type.hpp>

// visitor classes for tests
#include <stan/lang/generator/is_numbered_statement_vis.hpp>

// visitor classes for generation
#include <stan/lang/generator/constrained_param_names_visgen.hpp>
#include <stan/lang/generator/dump_member_var_visgen.hpp>
#include <stan/lang/generator/expression_visgen.hpp>
#include <stan/lang/generator/printable_visgen.hpp>
#include <stan/lang/generator/idx_visgen.hpp>
#include <stan/lang/generator/idx_user_visgen.hpp>
#include <stan/lang/generator/init_local_var_visgen.hpp>
#include <stan/lang/generator/init_vars_visgen.hpp>
#include <stan/lang/generator/init_visgen.hpp>
#include <stan/lang/generator/local_var_decl_visgen.hpp>
#include <stan/lang/generator/local_var_init_nan_visgen.hpp>
#include <stan/lang/generator/member_var_decl_visgen.hpp>
#include <stan/lang/generator/set_param_ranges_visgen.hpp>
#include <stan/lang/generator/statement_visgen.hpp>
#include <stan/lang/generator/unconstrained_param_names_visgen.hpp>
#include <stan/lang/generator/validate_var_decl_visgen.hpp>
#include <stan/lang/generator/validate_transformed_params_visgen.hpp>
#include <stan/lang/generator/var_resizing_visgen.hpp>
#include <stan/lang/generator/var_size_validating_visgen.hpp>
#include <stan/lang/generator/visgen.hpp>
#include <stan/lang/generator/write_array_visgen.hpp>
#include <stan/lang/generator/write_array_vars_visgen.hpp>
#include <stan/lang/generator/write_dims_visgen.hpp>
#include <stan/lang/generator/write_param_names_visgen.hpp>

// generation functions, starts from geneate_cpp
#include <stan/lang/generator/generate_arg_decl.hpp>
#include <stan/lang/generator/generate_array_var_type.hpp>
#include <stan/lang/generator/generate_array_builder_adds.hpp>
#include <stan/lang/generator/generate_bare_type.hpp>
#include <stan/lang/generator/generate_catch_throw_located.hpp>
#include <stan/lang/generator/generate_class_decl.hpp>
#include <stan/lang/generator/generate_class_decl_end.hpp>
#include <stan/lang/generator/generate_comment.hpp>
#include <stan/lang/generator/generate_constrained_param_names_method.hpp>
#include <stan/lang/generator/generate_constructor.hpp>
#include <stan/lang/generator/generate_cpp.hpp>
#include <stan/lang/generator/generate_destructor.hpp>
#include <stan/lang/generator/generate_dims_method.hpp>
#include <stan/lang/generator/generate_eigen_index_expression.hpp>
#include <stan/lang/generator/generate_expression.hpp>
#include <stan/lang/generator/generate_function.hpp>
#include <stan/lang/generator/generate_functions.hpp>
#include <stan/lang/generator/generate_function_arguments.hpp>
#include <stan/lang/generator/generate_function_body.hpp>
#include <stan/lang/generator/generate_function_functor.hpp>
#include <stan/lang/generator/generate_function_inline_return_type.hpp>
#include <stan/lang/generator/generate_function_template_parameters.hpp>
#include <stan/lang/generator/generate_functor_arguments.hpp>
#include <stan/lang/generator/generate_globals.hpp>
#include <stan/lang/generator/generate_idx.hpp>
#include <stan/lang/generator/generate_idxs.hpp>
#include <stan/lang/generator/generate_idxs_user.hpp>
#include <stan/lang/generator/generate_indent.hpp>
#include <stan/lang/generator/generate_include.hpp>
#include <stan/lang/generator/generate_includes.hpp>
#include <stan/lang/generator/generate_indexed_expr.hpp>
#include <stan/lang/generator/generate_indexed_expr_user.hpp>
#include <stan/lang/generator/generate_init_method.hpp>
#include <stan/lang/generator/generate_initializer.hpp>
#include <stan/lang/generator/generate_initialization.hpp>
#include <stan/lang/generator/generate_local_var_decls.hpp>
#include <stan/lang/generator/generate_local_var_inits.hpp>
#include <stan/lang/generator/generate_located_statement.hpp>
#include <stan/lang/generator/generate_located_statements.hpp>
#include <stan/lang/generator/generate_log_prob.hpp>
#include <stan/lang/generator/generate_member_var_decls.hpp>
#include <stan/lang/generator/generate_member_var_decls_all.hpp>
#include <stan/lang/generator/generate_member_var_inits.hpp>
#include <stan/lang/generator/generate_model_name_method.hpp>
#include <stan/lang/generator/generate_model_typedef.hpp>
#include <stan/lang/generator/generate_namespace_end.hpp>
#include <stan/lang/generator/generate_namespace_start.hpp>
#include <stan/lang/generator/generate_param_names_method.hpp>
#include <stan/lang/generator/generate_printable.hpp>
#include <stan/lang/generator/generate_private_decl.hpp>
#include <stan/lang/generator/generate_propto_default_function.hpp>
#include <stan/lang/generator/generate_propto_default_function_body.hpp>
#include <stan/lang/generator/generate_public_decl.hpp>
#include <stan/lang/generator/generate_quoted_expression.hpp>
#include <stan/lang/generator/generate_quoted_string.hpp>
#include <stan/lang/generator/generate_real_var_type.hpp>
#include <stan/lang/generator/generate_set_param_ranges.hpp>
#include <stan/lang/generator/generate_statement.hpp>
#include <stan/lang/generator/generate_type.hpp>
#include <stan/lang/generator/generate_typedef.hpp>
#include <stan/lang/generator/generate_typedefs.hpp>
#include <stan/lang/generator/generate_try.hpp>
#include <stan/lang/generator/generate_unconstrained_param_names_method.hpp>
#include <stan/lang/generator/generate_using.hpp>
#include <stan/lang/generator/generate_using_namespace.hpp>
#include <stan/lang/generator/generate_usings.hpp>
#include <stan/lang/generator/generate_validate_context_size.hpp>
#include <stan/lang/generator/generate_validate_positive.hpp>
#include <stan/lang/generator/generate_validate_transformed_params.hpp>
#include <stan/lang/generator/generate_validate_var_decl.hpp>
#include <stan/lang/generator/generate_validate_var_decls.hpp>
#include <stan/lang/generator/generate_var_resizing.hpp>
#include <stan/lang/generator/generate_version_comment.hpp>
#include <stan/lang/generator/generate_void_statement.hpp>
#include <stan/lang/generator/generate_write_array_method.hpp>
>>>>>>> 5c4e6c73

#endif<|MERGE_RESOLUTION|>--- conflicted
+++ resolved
@@ -1,4839 +1,6 @@
 #ifndef STAN_LANG_GENERATOR_HPP
 #define STAN_LANG_GENERATOR_HPP
 
-<<<<<<< HEAD
-#include <boost/variant/apply_visitor.hpp>
-#include <boost/lexical_cast.hpp>
-
-#include <stan/version.hpp>
-#include <stan/lang/ast.hpp>
-
-#include <cstddef>
-#include <iostream>
-#include <ostream>
-#include <sstream>
-#include <stdexcept>
-#include <string>
-#include <vector>
-
-namespace stan {
-
-  namespace lang {
-
-    void generate_expression(const expression& e, std::ostream& o);
-    void generate_expression(const expression& e,
-                             bool user_facing,
-                             std::ostream& o);
-    void generate_expression(const expression& e,
-                             bool user_facing,
-                             bool is_var,
-                             std::ostream& o);
-    void generate_bare_type(const expr_type& t,
-                            const std::string& scalar_t_name,
-                            std::ostream& out);
-
-
-    const std::string EOL("\n");
-    const std::string EOL2("\n\n");
-    const std::string INDENT("    ");
-    const std::string INDENT2("        ");
-    const std::string INDENT3("            ");
-
-    template <typename D>
-    bool has_lub(const D& x) {
-      return !is_nil(x.range_.low_.expr_) && !is_nil(x.range_.high_.expr_);
-    }
-    template <typename D>
-    bool has_ub(const D& x) {
-      return is_nil(x.range_.low_.expr_) && !is_nil(x.range_.high_.expr_);
-    }
-    template <typename D>
-    bool has_lb(const D& x) {
-      return !is_nil(x.range_.low_.expr_) && is_nil(x.range_.high_.expr_);
-    }
-
-    template <typename T>
-    std::string to_string(T i) {
-      std::stringstream ss;
-      ss << i;
-      return ss.str();
-    }
-
-    void generate_indent(size_t indent, std::ostream& o) {
-      for (size_t k = 0; k < indent; ++k)
-        o << INDENT;
-    }
-
-    void generate_void_statement(const std::string& name,
-                                 const size_t indent,
-                                 std::ostream& o)  {
-      generate_indent(indent, o);
-      o << "(void) " << name << ";  // dummy to suppress unused var warning";
-      o << EOL;
-    }
-
-    /** generic visitor with output for extension */
-    struct visgen {
-      typedef void result_type;
-      std::ostream& o_;
-      explicit visgen(std::ostream& o) : o_(o) { }
-    };
-
-    void generate_start_namespace(std::string name,
-                                  std::ostream& o) {
-      o << "namespace " << name << "_namespace {" << EOL2;
-    }
-
-    void generate_end_namespace(std::ostream& o) {
-      o << "} // namespace" << EOL2;
-    }
-
-    void generate_comment(std::string const& msg, int indent,
-                          std::ostream& o) {
-      generate_indent(indent, o);
-      o << "// " << msg        << EOL;
-    }
-
-    /**
-     * Print a the specified string to the specified output stream,
-     * wrapping in double quotes (") and replacing all double quotes
-     * in the input with apostrophes (').  For example, if the input
-     * string is <tt>ab"cde"fg</tt> then the string
-     * <tt>"ab'cde'fg"</tt> is streamed to the output stream.
-     *
-     * @param s String to output
-     * @param o Output stream
-     */
-    void generate_quoted_string(const std::string& s,
-                                std::ostream& o) {
-      o << '"';
-      for (size_t i = 0; i < s.size(); ++i) {
-        o << ((s[i] == '"') ? '\'' : s[i]);
-      }
-      o << '"';
-    }
-
-    void generate_indexed_expr_user(const std::string& expr,
-                                    const std::vector<expression> indexes,
-                                    base_expr_type base_type,
-                                    std::ostream& o) {
-      static const bool user_facing = true;
-      o << expr;
-      if (indexes.size() == 0) return;
-      o << '[';
-      for (size_t i = 0; i < indexes.size(); ++i) {
-        if (i > 0) o << ", ";
-        generate_expression(indexes[i], user_facing, o);
-      }
-      o << ']';
-    }
-
-    template <bool isLHS>
-    void generate_indexed_expr(const std::string& expr,
-                               const std::vector<expression> indexes,
-                               base_expr_type base_type,  // may have more dims
-                               size_t e_num_dims,  // array dims
-                               bool user_facing,
-                               std::ostream& o) {
-      if (user_facing) {
-        generate_indexed_expr_user(expr, indexes, base_type, o);
-        return;
-      }
-      size_t ai_size = indexes.size();
-      if (ai_size == 0) {
-        // no indexes
-        o << expr;
-        return;
-      }
-      if (ai_size <= (e_num_dims + 1) || base_type != MATRIX_T) {
-        for (size_t n = 0; n < ai_size; ++n)
-          o << (isLHS ? "get_base1_lhs(" : "get_base1(");
-        o << expr;
-        for (size_t n = 0; n < ai_size; ++n) {
-          o << ',';
-          generate_expression(indexes[n], user_facing, o);
-          o << ',';
-          generate_quoted_string(expr, o);
-          o << ',' << (n+1) << ')';
-        }
-      } else {
-        for (size_t n = 0; n < ai_size - 1; ++n)
-          o << (isLHS ? "get_base1_lhs(" : "get_base1(");
-        o << expr;
-        for (size_t n = 0; n < ai_size - 2; ++n) {
-          o << ',';
-          generate_expression(indexes[n], user_facing, o);
-          o << ',';
-          generate_quoted_string(expr, o);
-          o << ',' << (n+1) << ')';
-        }
-        o << ',';
-        generate_expression(indexes[ai_size - 2U], user_facing, o);
-        o << ',';
-        generate_expression(indexes[ai_size - 1U], user_facing, o);
-        o << ',';
-        generate_quoted_string(expr, o);
-        o << ',' << (ai_size-1U) << ')';
-      }
-    }
-
-    void generate_type(const std::string& base_type,
-                       const std::vector<expression>& /*dims*/,
-                       size_t end,
-                       std::ostream& o) {
-      for (size_t i = 0; i < end; ++i) o << "std::vector<";
-      o << base_type;
-      for (size_t i = 0; i < end; ++i) {
-        if (i > 0) o << ' ';
-        o << '>';
-      }
-    }
-
-    void generate_idxs(const std::vector<idx>& idxs,
-                       std::ostream& o);
-    void generate_idxs_user(const std::vector<idx>& idxs,
-                            std::ostream& o);
-
-    struct expression_visgen : public visgen {
-      const bool user_facing_;
-      const bool is_var_;
-      explicit expression_visgen(std::ostream& o, bool user_facing, bool is_var)
-        : visgen(o),
-          user_facing_(user_facing),
-          is_var_(is_var) {
-      }
-      void operator()(nil const& /*x*/) const {
-        o_ << "nil";
-      }
-      void operator()(const int_literal& n) const { o_ << n.val_; }
-      void operator()(const double_literal& x) const {
-        std::string num_str = boost::lexical_cast<std::string>(x.val_);
-        o_ << num_str;
-        if (num_str.find_first_of("eE.") == std::string::npos)
-          o_ << ".0";  // trailing 0 to ensure C++ makes it a double
-      }
-      void operator()(const array_literal& x) const {
-        o_ << "stan::math::new_array<";
-        generate_type("foobar",
-                      x.args_,
-                      x.args_.size(),
-                      o_);
-        o_ << ">()";
-        for (size_t i = 0; i < x.args_.size(); ++i) {
-          o_ << ".add(";
-          generate_expression(x.args_[i], o_);
-          o_ << ")";
-        }
-        o_ << ".array()";
-      }
-      void operator()(const variable& v) const { o_ << v.name_; }
-      void operator()(int n) const {   // NOLINT
-        o_ << static_cast<long>(n);    // NOLINT
-      }
-      void operator()(double x) const { o_ << x; }
-      void operator()(const std::string& x) const { o_ << x; }  // identifiers
-      void operator()(const index_op& x) const {
-        std::stringstream expr_o;
-        generate_expression(x.expr_, expr_o);
-        std::string expr_string = expr_o.str();
-        std::vector<expression> indexes;
-        size_t e_num_dims = x.expr_.expression_type().num_dims_;
-        base_expr_type base_type = x.expr_.expression_type().base_type_;
-        for (size_t i = 0; i < x.dimss_.size(); ++i)
-          for (size_t j = 0; j < x.dimss_[i].size(); ++j)
-            indexes.push_back(x.dimss_[i][j]);  // wasteful copy, could use refs
-        generate_indexed_expr<false>(expr_string, indexes, base_type,
-                                     e_num_dims, user_facing_, o_);
-      }
-      void operator()(const index_op_sliced& x) const {
-        if (x.idxs_.size() == 0) {
-          generate_expression(x.expr_, user_facing_, o_);
-          return;
-        }
-        if (user_facing_) {
-          generate_expression(x.expr_, user_facing_, o_);
-          generate_idxs_user(x.idxs_, o_);
-          return;
-        }
-        o_ << "stan::model::rvalue(";
-        generate_expression(x.expr_, o_);
-        o_ << ", ";
-        generate_idxs(x.idxs_, o_);
-        o_ << ", ";
-        o_ << '"';
-        bool user_facing = true;
-        generate_expression(x.expr_, user_facing, o_);
-        o_ << '"';
-        o_ << ")";
-      }
-      void operator()(const integrate_ode& fx) const {
-        o_ << (fx.integration_function_name_ == "integrate_ode"
-               ? "integrate_ode_rk45"
-               : fx.integration_function_name_)
-           << '('
-           << fx.system_function_name_
-           << "_functor__(), ";
-
-        generate_expression(fx.y0_, o_);
-        o_ << ", ";
-
-        generate_expression(fx.t0_, o_);
-        o_ << ", ";
-
-        generate_expression(fx.ts_, o_);
-        o_ << ", ";
-
-        generate_expression(fx.theta_, o_);
-        o_ << ", ";
-
-        generate_expression(fx.x_, o_);
-        o_ << ", ";
-
-        generate_expression(fx.x_int_, o_);
-        o_ << ", pstream__)";
-      }
-      void operator()(const integrate_ode_control& fx) const {
-        o_ << fx.integration_function_name_
-           << '('
-           << fx.system_function_name_
-           << "_functor__(), ";
-
-        generate_expression(fx.y0_, o_);
-        o_ << ", ";
-
-        generate_expression(fx.t0_, o_);
-        o_ << ", ";
-
-        generate_expression(fx.ts_, o_);
-        o_ << ", ";
-
-        generate_expression(fx.theta_, o_);
-        o_ << ", ";
-
-        generate_expression(fx.x_, o_);
-        o_ << ", ";
-
-        generate_expression(fx.x_int_, o_);
-        o_ << ", pstream__, ";
-
-        generate_expression(fx.rel_tol_, o_);
-        o_ << ", ";
-
-        generate_expression(fx.abs_tol_, o_);
-        o_ << ", ";
-
-        generate_expression(fx.max_num_steps_, o_);
-        o_ << ")";
-      }
-      void operator()(const integrate_function& fx) const {
-        o_ << "integrate_function("
-           << fx.system_function_name_
-           << "_functor__(), ";
-
-        generate_expression(fx.a_, o_);
-        o_ << ", ";
-
-        generate_expression(fx.b_, o_);
-        o_ << ", ";
-
-        generate_expression(fx.param_, o_);
-        o_ << ", pstream__)";
-      }
-      void operator()(const fun& fx) const {
-        // first test if short-circuit op (binary && and || applied to
-        // primitives; overloads are eager, not short-circuiting)
-        if (fx.name_ == "logical_or" || fx.name_ == "logical_and") {
-          o_ << "(primitive_value(";
-          boost::apply_visitor(*this, fx.args_[0].expr_);
-          o_ << ") " << ((fx.name_ == "logical_or") ? "||" : "&&")
-             << " primitive_value(";
-          boost::apply_visitor(*this, fx.args_[1].expr_);
-          o_ << "))";
-          return;
-        }
-        o_ << fx.name_ << '(';
-        for (size_t i = 0; i < fx.args_.size(); ++i) {
-          if (i > 0) o_ << ',';
-          boost::apply_visitor(*this, fx.args_[i].expr_);
-        }
-        if (fx.args_.size() > 0
-            && (has_rng_suffix(fx.name_) || has_lp_suffix(fx.name_)))
-          o_ << ", ";
-        if (has_rng_suffix(fx.name_))
-          o_ << "base_rng__";
-        if (has_lp_suffix(fx.name_))
-          o_ << "lp__, lp_accum__";
-        if (is_user_defined(fx)) {
-          if (fx.args_.size() > 0
-              || has_rng_suffix(fx.name_)
-              || has_lp_suffix(fx.name_))
-            o_ << ", ";
-          o_ << "pstream__";
-        }
-        o_ << ')';
-      }
-
-
-      void operator()(const conditional_op& expr) const {
-        bool types_prim_match = (expr.type_.is_primitive()
-                                 && expr.type_.base_type_ == INT_T)
-          || (expr.type_.is_primitive()
-              && (expr.true_val_.expression_type()
-                  == expr.false_val_.expression_type()));
-        bool types_prim_mismatch = !types_prim_match
-          && expr.type_.is_primitive();
-        o_ << "(";
-        boost::apply_visitor(*this, expr.cond_.expr_);
-        o_ << " ? ";
-        if (types_prim_match) {
-          boost::apply_visitor(*this, expr.true_val_.expr_);
-        } else if (types_prim_mismatch) {
-          o_ << "double(";
-          boost::apply_visitor(*this, expr.true_val_.expr_);
-          o_ << ")";
-        } else {
-          o_ << "stan::math::promote_scalar<"
-          << (is_var_ ? "T__" : "double")
-             << ">(";
-          boost::apply_visitor(*this, expr.true_val_.expr_);
-          o_ << ")";
-        }
-        o_ << " : ";
-        if (types_prim_match) {
-          boost::apply_visitor(*this, expr.false_val_.expr_);
-        } else if (types_prim_mismatch) {
-          o_ << "double(";
-          boost::apply_visitor(*this, expr.false_val_.expr_);
-          o_ << ")";
-        } else {
-          o_ << "stan::math::promote_scalar<"
-             << (is_var_ ? "T__" : "double")
-             << ">(";
-          boost::apply_visitor(*this, expr.false_val_.expr_);
-          o_ << ")";
-        }
-        o_ << " )";
-      }
-
-      void operator()(const binary_op& expr) const {
-        o_ << '(';
-        boost::apply_visitor(*this, expr.left.expr_);
-        o_ << ' ' << expr.op << ' ';
-        boost::apply_visitor(*this, expr.right.expr_);
-        o_ << ')';
-      }
-      void operator()(const unary_op& expr) const {
-        o_ << expr.op << '(';
-        boost::apply_visitor(*this, expr.subject.expr_);
-        o_ << ')';
-      }
-    };     // close struct expression_visgen
-
-    void generate_expression(const expression& e,
-                             bool user_facing,
-                             bool is_var,
-                             std::ostream& o) {
-      expression_visgen vis(o, user_facing, is_var);
-      boost::apply_visitor(vis, e.expr_);
-    }
-
-    void generate_expression(const expression& e,
-                             bool user_facing,
-                             std::ostream& o) {
-      static const bool is_var = false;  // default value
-      expression_visgen vis(o, user_facing, is_var);
-      boost::apply_visitor(vis, e.expr_);
-    }
-
-    void generate_expression(const expression& e, std::ostream& o) {
-      static const bool user_facing = false;  // default value
-      static const bool is_var = false;  // default value
-      generate_expression(e, user_facing, is_var, o);
-    }
-
-    static void print_string_literal(std::ostream& o,
-                                     const std::string& s) {
-      o << '"';
-      for (size_t i = 0; i < s.size(); ++i) {
-        if (s[i] == '"' || s[i] == '\\' || s[i] == '\'' )
-          o << '\\';
-        o << s[i];
-      }
-      o << '"';
-    }
-
-    static void print_quoted_expression(std::ostream& o,
-                                        const expression& e) {
-      std::stringstream ss;
-      generate_expression(e, ss);
-      print_string_literal(o, ss.str());
-    }
-
-    struct printable_visgen : public visgen {
-      explicit printable_visgen(std::ostream& o) : visgen(o) {  }
-      void operator()(const std::string& s) const {
-        print_string_literal(o_, s);
-      }
-      void operator()(const expression& e) const {
-        generate_expression(e, o_);
-      }
-    };
-
-    void generate_printable(const printable& p, std::ostream& o) {
-      printable_visgen vis(o);
-      boost::apply_visitor(vis, p.printable_);
-    }
-
-    void generate_using(const std::string& type, std::ostream& o) {
-      o << "using " << type << ";" << EOL;
-    }
-
-    void generate_using_namespace(const std::string& ns, std::ostream& o) {
-      o << "using namespace " << ns << ";" << EOL;
-    }
-
-
-    void generate_usings(std::ostream& o) {
-      generate_using("std::istream", o);
-      generate_using("std::string", o);
-      generate_using("std::stringstream", o);
-      generate_using("std::vector", o);
-      generate_using("stan::io::dump", o);
-      generate_using("stan::math::lgamma", o);
-      generate_using("stan::model::prob_grad", o);
-      generate_using_namespace("stan::math", o);
-      o << EOL;
-    }
-
-    void generate_typedef(const std::string& type,
-                          const std::string& abbrev,
-                          std::ostream& o) {
-      o << "typedef" << " " << type << " " << abbrev << ";" << EOL;
-    }
-
-
-    void generate_typedefs(std::ostream& o) {
-      generate_typedef("Eigen::Matrix<double,Eigen::Dynamic,1>", "vector_d", o);
-      generate_typedef("Eigen::Matrix<double,1,Eigen::Dynamic>",
-                       "row_vector_d", o);
-      generate_typedef("Eigen::Matrix<double,Eigen::Dynamic,Eigen::Dynamic>",
-                       "matrix_d", o);
-      o << EOL;
-    }
-
-    void generate_include(const std::string& lib_name, std::ostream& o) {
-      o << "#include" << " " << "<" << lib_name << ">" << EOL;
-    }
-
-    void generate_includes(std::ostream& o) {
-      generate_include("stan/model/model_header.hpp", o);
-      o << EOL;
-    }
-
-    void generate_version_comment(std::ostream& o) {
-      o << "// Code generated by Stan version "
-        << stan::MAJOR_VERSION  << "." << stan::MINOR_VERSION << EOL2;
-    }
-
-    void generate_class_decl(const std::string& model_name,
-                             std::ostream& o) {
-      o << "class " << model_name << " : public prob_grad {" << EOL;
-    }
-
-    void generate_end_class_decl(std::ostream& o) {
-      o << "}; // model" << EOL2;
-    }
-
-    // use to disambiguate VectorXd(0) ctor from Scalar* alternative
-    void generate_eigen_index_expression(const expression& e,
-                                    std::ostream& o) {
-      o << "static_cast<Eigen::VectorXd::Index>(";
-      generate_expression(e.expr_, o);
-      o << ")";
-    }
-
-    void generate_initializer(std::ostream& o,
-                              const std::string& base_type,
-                              const std::vector<expression>& dims,
-                              const expression& type_arg1 = expression(),
-                              const expression& type_arg2 = expression()) {
-      for (size_t i = 0; i < dims.size(); ++i) {
-        o << '(';
-        generate_expression(dims[i].expr_, o);
-        o << ',';
-        generate_type(base_type, dims, dims.size()- i - 1, o);
-      }
-
-      o << '(';
-      if (!is_nil(type_arg1)) {
-        generate_eigen_index_expression(type_arg1, o);
-        if (!is_nil(type_arg2)) {
-          o << ',';
-          generate_eigen_index_expression(type_arg2, o);
-        }
-      } else if (!is_nil(type_arg2.expr_)) {
-        generate_eigen_index_expression(type_arg2, o);
-      } else {
-        o << '0';
-      }
-      o << ')';
-
-      for (size_t i = 0; i < dims.size(); ++i)
-        o << ')';
-      o << ';' << EOL;
-    }
-
-    // only generates the test
-    void generate_validate_context_size(std::ostream& o,
-                                        const std::string& stage,
-                                        const std::string& var_name,
-                                        const std::string& base_type,
-                                        const std::vector<expression>& dims,
-                                        const expression& type_arg1
-                                          = expression(),
-                                        const expression& type_arg2
-                                          = expression()) {
-      o << INDENT2
-        << "context__.validate_dims("
-        << '"' << stage << '"'
-        << ", " << '"' << var_name << '"'
-        << ", " << '"' << base_type << '"'
-        << ", context__.to_vec(";
-      for (size_t i = 0; i < dims.size(); ++i) {
-        if (i > 0) o << ",";
-        generate_expression(dims[i].expr_, o);
-      }
-      if (!is_nil(type_arg1)) {
-        if (dims.size() > 0) o << ",";
-        generate_expression(type_arg1.expr_, o);
-        if (!is_nil(type_arg2)) {
-          o << ",";
-          generate_expression(type_arg2.expr_, o);
-        }
-      }
-      o << "));"
-        << EOL;
-    }
-
-    struct var_size_validating_visgen : public visgen {
-      const std::string stage_;
-      var_size_validating_visgen(std::ostream& o, const std::string& stage)
-        : visgen(o),
-          stage_(stage) {
-      }
-      void operator()(nil const& /*x*/) const { }  // dummy
-      void operator()(int_var_decl const& x) const {
-        generate_validate_context_size(o_, stage_, x.name_, "int", x.dims_);
-      }
-      void operator()(double_var_decl const& x) const {
-        generate_validate_context_size(o_, stage_, x.name_, "double", x.dims_);
-      }
-      void operator()(vector_var_decl const& x) const {
-        generate_validate_context_size(o_, stage_, x.name_, "vector_d",
-                                       x.dims_, x.M_);
-      }
-      void operator()(row_vector_var_decl const& x) const {
-        generate_validate_context_size(o_, stage_, x.name_, "row_vector_d",
-                                       x.dims_, x.N_);
-      }
-      void operator()(unit_vector_var_decl const& x) const {
-        generate_validate_context_size(o_, stage_, x.name_, "vector_d",
-                                       x.dims_, x.K_);
-      }
-      void operator()(simplex_var_decl const& x) const {
-        generate_validate_context_size(o_, stage_, x.name_, "vector_d",
-                                       x.dims_, x.K_);
-      }
-      void operator()(ordered_var_decl const& x) const {
-        generate_validate_context_size(o_, stage_, x.name_, "vector_d",
-                                       x.dims_, x.K_);
-      }
-      void operator()(positive_ordered_var_decl const& x) const {
-        generate_validate_context_size(o_, stage_, x.name_, "vector_d",
-                                       x.dims_, x.K_);
-      }
-      void operator()(matrix_var_decl const& x) const {
-        generate_validate_context_size(o_, stage_, x.name_, "matrix_d",
-                                       x.dims_, x.M_, x.N_);
-      }
-      void operator()(cholesky_factor_var_decl const& x) const {
-        generate_validate_context_size(o_, stage_, x.name_, "matrix_d",
-                                       x.dims_, x.M_, x.N_);
-      }
-      void operator()(cholesky_corr_var_decl const& x) const {
-        generate_validate_context_size(o_, stage_, x.name_, "matrix_d",
-                                       x.dims_, x.K_, x.K_);
-      }
-      void operator()(cov_matrix_var_decl const& x) const {
-        generate_validate_context_size(o_, stage_, x.name_, "matrix_d",
-                                       x.dims_, x.K_, x.K_);
-      }
-      void operator()(corr_matrix_var_decl const& x) const {
-        generate_validate_context_size(o_, stage_, x.name_, "matrix_d",
-                                       x.dims_, x.K_, x.K_);
-      }
-    };
-
-
-    void generate_validate_positive(const std::string& var_name,
-                                    const expression& expr,
-                                    std::ostream& o) {
-      o << INDENT2;
-      o << "validate_non_negative_index(\"" << var_name << "\", ";
-      print_quoted_expression(o, expr);
-      o << ", ";
-      generate_expression(expr, o);
-      o << ");" << EOL;
-    }
-
-    void generate_initialization(std::ostream& o,
-                                 const std::string& var_name,
-                                 const std::string& base_type,
-                                 const std::vector<expression>& dims,
-                                 const expression& type_arg1 = expression(),
-                                 const expression& type_arg2 = expression()) {
-      // validate all dims are positive
-      for (size_t i = 0; i < dims.size(); ++i)
-        generate_validate_positive(var_name, dims[i], o);
-      if (!is_nil(type_arg1))
-        generate_validate_positive(var_name, type_arg1, o);
-      if (!is_nil(type_arg2))
-        generate_validate_positive(var_name, type_arg2, o);
-
-      // define variable with initializer
-      o << INDENT2
-        << var_name << " = ";
-      generate_type(base_type, dims, dims.size(), o);
-      generate_initializer(o, base_type, dims, type_arg1, type_arg2);
-    }
-
-    struct var_resizing_visgen : public visgen {
-      explicit var_resizing_visgen(std::ostream& o)
-        : visgen(o) {
-      }
-      void operator()(nil const& /*x*/) const { }  // dummy
-      void operator()(int_var_decl const& x) const {
-        generate_initialization(o_, x.name_, "int", x.dims_);
-      }
-      void operator()(double_var_decl const& x) const {
-        generate_initialization(o_, x.name_, "double", x.dims_);
-      }
-      void operator()(vector_var_decl const& x) const {
-        generate_initialization(o_, x.name_, "vector_d", x.dims_, x.M_);
-      }
-      void operator()(row_vector_var_decl const& x) const {
-        generate_initialization(o_, x.name_, "row_vector_d", x.dims_, x.N_);
-      }
-      void operator()(unit_vector_var_decl const& x) const {
-        generate_initialization(o_, x.name_, "vector_d", x.dims_, x.K_);
-      }
-      void operator()(simplex_var_decl const& x) const {
-        generate_initialization(o_, x.name_, "vector_d", x.dims_, x.K_);
-      }
-      void operator()(ordered_var_decl const& x) const {
-        generate_initialization(o_, x.name_, "vector_d", x.dims_, x.K_);
-      }
-      void operator()(positive_ordered_var_decl const& x) const {
-        generate_initialization(o_, x.name_, "vector_d", x.dims_, x.K_);
-      }
-      void operator()(matrix_var_decl const& x) const {
-        generate_initialization(o_, x.name_, "matrix_d", x.dims_, x.M_, x.N_);
-      }
-      void operator()(cholesky_factor_var_decl const& x) const {
-        generate_initialization(o_, x.name_, "matrix_d", x.dims_, x.M_, x.N_);
-      }
-      void operator()(cholesky_corr_var_decl const& x) const {
-        generate_initialization(o_, x.name_, "matrix_d", x.dims_, x.K_, x.K_);
-      }
-      void operator()(cov_matrix_var_decl const& x) const {
-        generate_initialization(o_, x.name_, "matrix_d", x.dims_, x.K_, x.K_);
-      }
-      void operator()(corr_matrix_var_decl const& x) const {
-        generate_initialization(o_, x.name_, "matrix_d", x.dims_, x.K_, x.K_);
-      }
-    };
-
-    void generate_var_resizing(const std::vector<var_decl>& vs,
-                               std::ostream& o) {
-      var_resizing_visgen vis(o);
-      for (size_t i = 0; i < vs.size(); ++i)
-        boost::apply_visitor(vis, vs[i].decl_);
-    }
-
-    const std::vector<expression> EMPTY_EXP_VECTOR(0);
-
-    struct init_local_var_visgen : public visgen {
-      const bool declare_vars_;
-      const bool is_var_;
-      init_local_var_visgen(bool declare_vars,
-                            bool is_var,
-                            std::ostream& o)
-        : visgen(o),
-          declare_vars_(declare_vars),
-          is_var_(is_var) {
-      }
-      template <typename D>
-      void generate_initialize_array_bounded(const D& x,
-                                             const std::string& base_type,
-                                             const std::string& read_fun_prefix,
-                                const std::vector<expression>& dim_args) const {
-        std::vector<expression> read_args;
-        std::string read_fun(read_fun_prefix);
-        if (has_lub(x)) {
-          read_fun += "_lub";
-          read_args.push_back(x.range_.low_);
-          read_args.push_back(x.range_.high_);
-        } else if (has_lb(x)) {
-          read_fun += "_lb";
-          read_args.push_back(x.range_.low_);
-        } else if (has_ub(x)) {
-          read_fun += "_ub";
-          read_args.push_back(x.range_.high_);
-        }
-        for (size_t i = 0; i < dim_args.size(); ++i)
-          read_args.push_back(dim_args[i]);
-        generate_initialize_array(base_type, read_fun, read_args,
-                                  x.name_, x.dims_);
-      }
-      void operator()(const nil& /*x*/) const { }
-      void operator()(const int_var_decl& x) const {
-        generate_initialize_array("int", "integer", EMPTY_EXP_VECTOR,
-                                  x.name_, x.dims_);
-      }
-      void operator()(const double_var_decl& x) const {
-        std::vector<expression> read_args;
-        generate_initialize_array_bounded(x,
-                                          is_var_ ? "T__" : "double",
-                                          "scalar", read_args);
-      }
-      void operator()(const vector_var_decl& x) const {
-        std::vector<expression> read_args;
-        read_args.push_back(x.M_);
-        generate_initialize_array_bounded(x,
-                                          is_var_
-                                          ? "Eigen::Matrix"
-                                          "<T__,Eigen::Dynamic,1> "
-                                          : "vector_d",
-                                          "vector", read_args);
-      }
-      void operator()(const row_vector_var_decl& x) const {
-        std::vector<expression> read_args;
-        read_args.push_back(x.N_);
-        generate_initialize_array_bounded(x,
-                                          is_var_
-                                          ? "Eigen::Matrix"
-                                          "<T__,1,Eigen::Dynamic> "
-                                          : "row_vector_d",
-                                          "row_vector", read_args);
-      }
-      void operator()(const matrix_var_decl& x) const {
-        std::vector<expression> read_args;
-        read_args.push_back(x.M_);
-        read_args.push_back(x.N_);
-        generate_initialize_array_bounded(x,
-                                          is_var_
-                                          ? "Eigen::Matrix"
-                                          "<T__,Eigen::Dynamic,Eigen::Dynamic> "
-                                          : "matrix_d",
-                                          "matrix", read_args);
-      }
-      void operator()(const unit_vector_var_decl& x) const {
-        std::vector<expression> read_args;
-        read_args.push_back(x.K_);
-        generate_initialize_array(is_var_
-                                  ? "Eigen::Matrix"
-                                  "<T__,Eigen::Dynamic,1> "
-                                  : "vector_d",
-                                  "unit_vector", read_args, x.name_, x.dims_);
-      }
-      void operator()(const simplex_var_decl& x) const {
-        std::vector<expression> read_args;
-        read_args.push_back(x.K_);
-        generate_initialize_array(is_var_
-                                  ? "Eigen::Matrix"
-                                  "<T__,Eigen::Dynamic,1> "
-                                  : "vector_d",
-                                  "simplex", read_args, x.name_, x.dims_);
-      }
-      void operator()(const ordered_var_decl& x) const {
-        std::vector<expression> read_args;
-        read_args.push_back(x.K_);
-        generate_initialize_array(is_var_
-                                  ? "Eigen::Matrix"
-                                  "<T__,Eigen::Dynamic,1> "
-                                  : "vector_d",
-                                  "ordered", read_args, x.name_, x.dims_);
-      }
-      void operator()(const positive_ordered_var_decl& x) const {
-        std::vector<expression> read_args;
-        read_args.push_back(x.K_);
-        generate_initialize_array(is_var_
-                                  ? "Eigen::Matrix"
-                                  "<T__,Eigen::Dynamic,1> "
-                                  : "vector_d",
-                                  "positive_ordered", read_args,
-                                  x.name_, x.dims_);
-      }
-      void operator()(const cholesky_factor_var_decl& x) const {
-        std::vector<expression> read_args;
-        read_args.push_back(x.M_);
-        read_args.push_back(x.N_);
-        generate_initialize_array(is_var_
-                                  ? "Eigen::Matrix"
-                                  "<T__,Eigen::Dynamic,Eigen::Dynamic> "
-                                  : "matrix_d",
-                                  "cholesky_factor", read_args,
-                                  x.name_, x.dims_);
-      }
-      void operator()(const cholesky_corr_var_decl& x) const {
-        std::vector<expression> read_args;
-        read_args.push_back(x.K_);
-        generate_initialize_array(is_var_
-                                  ? "Eigen::Matrix"
-                                  "<T__,Eigen::Dynamic,Eigen::Dynamic> "
-                                  : "matrix_d",
-                                  "cholesky_corr", read_args, x.name_, x.dims_);
-      }
-
-      void operator()(const cov_matrix_var_decl& x) const {
-        std::vector<expression> read_args;
-        read_args.push_back(x.K_);
-        generate_initialize_array(is_var_
-                                  ? "Eigen::Matrix"
-                                  "<T__,Eigen::Dynamic,Eigen::Dynamic> "
-                                  : "matrix_d",
-                                  "cov_matrix", read_args, x.name_, x.dims_);
-      }
-      void operator()(const corr_matrix_var_decl& x) const {
-        std::vector<expression> read_args;
-        read_args.push_back(x.K_);
-        generate_initialize_array(is_var_
-                                  ? "Eigen::Matrix"
-                                  "<T__,Eigen::Dynamic,Eigen::Dynamic> "
-                                  : "matrix_d",
-                                  "corr_matrix", read_args, x.name_, x.dims_);
-      }
-      void generate_initialize_array(const std::string& var_type,
-                                     const std::string& read_type,
-                                     const std::vector<expression>& read_args,
-                                     const std::string& name,
-                                     const std::vector<expression>& dims)
-      const {
-        if (declare_vars_) {
-          o_ << INDENT2;
-          for (size_t i = 0; i < dims.size(); ++i) o_ << "vector<";
-          o_ << var_type;
-          for (size_t i = 0; i < dims.size(); ++i) o_ << "> ";
-          if (dims.size() == 0) o_ << " ";
-          o_ << name << ";" << EOL;
-        }
-
-        if (dims.size() == 0) {
-          generate_void_statement(name, 2, o_);
-          o_ << INDENT2 << "if (jacobian__)" << EOL;
-
-          // w Jacobian
-          generate_indent(3, o_);
-          o_ << name << " = in__." << read_type  << "_constrain(";
-          for (size_t j = 0; j < read_args.size(); ++j) {
-            if (j > 0) o_ << ",";
-            generate_expression(read_args[j], o_);
-          }
-          if (read_args.size() > 0)
-            o_ << ",";
-          o_ << "lp__";
-          o_ << ");" << EOL;
-
-          o_ << INDENT2 << "else" << EOL;
-
-          // w/o Jacobian
-          generate_indent(3, o_);
-          o_ << name << " = in__." << read_type  << "_constrain(";
-          for (size_t j = 0; j < read_args.size(); ++j) {
-            if (j > 0) o_ << ",";
-            generate_expression(read_args[j], o_);
-          }
-          o_ << ");" << EOL;
-
-        } else {
-          // dims > 0
-          std::string name_dims(name);
-          for (size_t i = 0; i < dims.size(); ++i) {
-            generate_indent(i + 2, o_);
-            o_ << "size_t dim_"  << name << "_" << i << "__ = ";
-            generate_expression(dims[i], o_);
-            o_ << ";" << EOL;
-
-            if (i < dims.size() - 1) {
-              generate_indent(i + 2, o_);
-              o_ << name_dims << ".resize(dim" << "_"
-                 << name << "_" << i << "__);"
-                 << EOL;
-              name_dims.append("[k_").append(to_string(i)).append("__]");
-            }
-
-            generate_indent(i + 2, o_);
-            if (i == dims.size() - 1) {
-              o_ << name_dims << ".reserve(dim_" << name
-                 << "_" << i << "__);" << EOL;
-              generate_indent(i + 2, o_);
-            }
-
-            o_ << "for (size_t k_" << i << "__ = 0;"
-               << " k_" << i << "__ < dim_" << name << "_" << i << "__;"
-               << " ++k_" << i << "__) {" << EOL;
-
-            // if on the last loop, push read element into array
-            if (i == dims.size() - 1) {
-              generate_indent(i + 3, o_);
-              o_ << "if (jacobian__)" << EOL;
-
-              // w Jacobian
-              generate_indent(i + 4, o_);
-              o_ << name_dims << ".push_back(in__."
-                 << read_type << "_constrain(";
-              for (size_t j = 0; j < read_args.size(); ++j) {
-                if (j > 0) o_ << ",";
-                generate_expression(read_args[j], o_);
-              }
-              if (read_args.size() > 0)
-                o_ << ",";
-              o_ << "lp__";
-              o_ << "));" << EOL;
-
-              generate_indent(i + 3, o_);
-              o_ << "else" << EOL;
-
-              // w/o Jacobian
-              generate_indent(i + 4, o_);
-              o_ << name_dims << ".push_back(in__."
-                 << read_type << "_constrain(";
-              for (size_t j = 0; j < read_args.size(); ++j) {
-                if (j > 0) o_ << ",";
-                generate_expression(read_args[j], o_);
-              }
-              o_ << "));" << EOL;
-            }
-          }
-
-          for (size_t i = dims.size(); i > 0; --i) {
-            generate_indent(i + 1, o_);
-            o_ << "}" << EOL;
-          }
-        }
-        o_ << EOL;
-      }
-    };
-
-    void generate_local_var_inits(std::vector<var_decl> vs,
-                                  bool is_var,
-                                  bool declare_vars,
-                                  std::ostream& o) {
-      o << INDENT2
-        << "stan::io::reader<"
-        << (is_var ? "T__" : "double")
-        << "> in__(params_r__,params_i__);" << EOL2;
-      init_local_var_visgen vis(declare_vars, is_var, o);
-      for (size_t i = 0; i < vs.size(); ++i)
-        boost::apply_visitor(vis, vs[i].decl_);
-    }
-
-
-
-
-    void generate_public_decl(std::ostream& o) {
-      o << "public:" << EOL;
-    }
-
-    void generate_private_decl(std::ostream& o) {
-      o << "private:" << EOL;
-    }
-
-
-    struct validate_var_decl_visgen : public visgen {
-      int indents_;
-      validate_var_decl_visgen(int indents,
-                               std::ostream& o)
-        : visgen(o),
-          indents_(indents) {
-      }
-      void generate_begin_for_dims(const std::vector<expression>& dims)
-        const {
-        for (size_t i = 0; i < dims.size(); ++i) {
-          generate_indent(indents_+i, o_);
-          o_ << "for (int k" << i << "__ = 0;"
-             << " k" << i << "__ < ";
-          generate_expression(dims[i].expr_, o_);
-          o_ << ";";
-          o_ << " ++k" << i << "__) {" << EOL;
-        }
-      }
-      void generate_end_for_dims(size_t dims_size) const {
-        for (size_t i = 0; i < dims_size; ++i) {
-          generate_indent(indents_ + dims_size - i - 1, o_);
-          o_ << "}" << EOL;
-        }
-      }
-
-      void generate_loop_var(const std::string& name,
-                             size_t dims_size) const {
-        o_ << name;
-        for (size_t i = 0; i < dims_size; ++i)
-          o_ << "[k" << i << "__]";
-      }
-      void operator()(nil const& /*x*/) const { }
-      template <typename T>
-      void basic_validate(T const& x) const {
-        if (!(x.range_.has_low() || x.range_.has_high()))
-          return;  // unconstrained
-        generate_begin_for_dims(x.dims_);
-        if (x.range_.has_low()) {
-          generate_indent(indents_ + x.dims_.size(), o_);
-          o_ << "check_greater_or_equal(function__,";
-          o_ << "\"";
-          generate_loop_var(x.name_, x.dims_.size());
-          o_ << "\",";
-          generate_loop_var(x.name_, x.dims_.size());
-          o_ << ",";
-          generate_expression(x.range_.low_.expr_, o_);
-          o_ << ");" << EOL;
-        }
-        if (x.range_.has_high()) {
-          generate_indent(indents_ + x.dims_.size(), o_);
-          o_ << "check_less_or_equal(function__,";
-          o_ << "\"";
-          generate_loop_var(x.name_, x.dims_.size());
-          o_ << "\",";
-          generate_loop_var(x.name_, x.dims_.size());
-          o_ << ",";
-          generate_expression(x.range_.high_.expr_, o_);
-          o_ << ");" << EOL;
-        }
-        generate_end_for_dims(x.dims_.size());
-      }
-      void operator()(int_var_decl const& x) const {
-        basic_validate(x);
-      }
-      void operator()(double_var_decl const& x) const {
-        basic_validate(x);
-      }
-      void operator()(vector_var_decl const& x) const {
-        basic_validate(x);
-      }
-      void operator()(row_vector_var_decl const& x) const {
-        basic_validate(x);
-      }
-      void operator()(matrix_var_decl const& x) const {
-        basic_validate(x);
-      }
-      template <typename T>
-      void nonbasic_validate(const T& x,
-                             const std::string& type_name) const {
-        generate_begin_for_dims(x.dims_);
-        generate_indent(indents_ + x.dims_.size(), o_);
-        o_ << "stan::math::check_" << type_name << "(function__,";
-        o_ << "\"";
-        generate_loop_var(x.name_, x.dims_.size());
-        o_ << "\",";
-        generate_loop_var(x.name_, x.dims_.size());
-        o_ << ");"
-           << EOL;
-        generate_end_for_dims(x.dims_.size());
-      }
-      void operator()(unit_vector_var_decl const& x) const {
-        nonbasic_validate(x, "unit_vector");
-      }
-      void operator()(simplex_var_decl const& x) const {
-        nonbasic_validate(x, "simplex");
-      }
-      void operator()(ordered_var_decl const& x) const {
-        nonbasic_validate(x, "ordered");
-      }
-      void operator()(positive_ordered_var_decl const& x) const {
-        nonbasic_validate(x, "positive_ordered");
-      }
-      void operator()(cholesky_factor_var_decl const& x) const {
-        nonbasic_validate(x, "cholesky_factor");
-      }
-      void operator()(cholesky_corr_var_decl const& x) const {
-        nonbasic_validate(x, "cholesky_factor_corr");
-      }
-      void operator()(cov_matrix_var_decl const& x) const {
-        nonbasic_validate(x, "cov_matrix");
-      }
-      void operator()(corr_matrix_var_decl const& x) const {
-        nonbasic_validate(x, "corr_matrix");
-      }
-    };
-
-
-    void generate_validate_var_decl(const var_decl& decl,
-                                    int indent,
-                                    std::ostream& o) {
-      validate_var_decl_visgen vis(indent, o);
-      boost::apply_visitor(vis, decl.decl_);
-    }
-
-    void generate_validate_var_decls(const std::vector<var_decl> decls,
-                                     int indent,
-                                     std::ostream& o) {
-      for (size_t i = 0; i < decls.size(); ++i)
-        generate_validate_var_decl(decls[i], indent, o);
-    }
-
-    // see _var_decl_visgen cut & paste
-    struct member_var_decl_visgen : public visgen {
-      int indents_;
-      member_var_decl_visgen(int indents,
-                             std::ostream& o)
-        : visgen(o),
-          indents_(indents) {
-      }
-      void operator()(nil const& /*x*/) const { }
-      void operator()(int_var_decl const& x) const {
-        declare_array("int", x.name_, x.dims_.size());
-      }
-      void operator()(double_var_decl const& x) const {
-        declare_array("double", x.name_, x.dims_.size());
-      }
-      void operator()(unit_vector_var_decl const& x) const {
-        declare_array(("vector_d"), x.name_, x.dims_.size());
-      }
-      void operator()(simplex_var_decl const& x) const {
-        declare_array(("vector_d"), x.name_, x.dims_.size());
-      }
-      void operator()(ordered_var_decl const& x) const {
-        declare_array(("vector_d"), x.name_, x.dims_.size());
-      }
-      void operator()(positive_ordered_var_decl const& x) const {
-        declare_array(("vector_d"), x.name_, x.dims_.size());
-      }
-      void operator()(cholesky_factor_var_decl const& x) const {
-        declare_array(("matrix_d"), x.name_, x.dims_.size());
-      }
-      void operator()(const cholesky_corr_var_decl& x) const {
-        declare_array(("matrix_d"), x.name_, x.dims_.size());
-      }
-      void operator()(cov_matrix_var_decl const& x) const {
-        declare_array(("matrix_d"), x.name_, x.dims_.size());
-      }
-      void operator()(corr_matrix_var_decl const& x) const {
-        declare_array(("matrix_d"), x.name_, x.dims_.size());
-      }
-      void operator()(vector_var_decl const& x) const {
-        declare_array(("vector_d"), x.name_, x.dims_.size());
-      }
-      void operator()(row_vector_var_decl const& x) const {
-        declare_array(("row_vector_d"), x.name_, x.dims_.size());
-      }
-      void operator()(matrix_var_decl const& x) const {
-        declare_array(("matrix_d"), x.name_, x.dims_.size());
-      }
-      void declare_array(std::string const& type, std::string const& name,
-                         size_t size) const {
-        for (int i = 0; i < indents_; ++i)
-          o_ << INDENT;
-        for (size_t i = 0; i < size; ++i) {
-          o_ << "vector<";
-        }
-        o_ << type;
-        if (size > 0) {
-          o_ << ">";
-        }
-        for (size_t i = 1; i < size; ++i) {
-          o_ << " >";
-        }
-        o_ << " " << name << ";" << EOL;
-      }
-    };
-
-    void generate_member_var_decls(const std::vector<var_decl>& vs,
-                                   int indent,
-                                   std::ostream& o) {
-      member_var_decl_visgen vis(indent, o);
-      for (size_t i = 0; i < vs.size(); ++i)
-        boost::apply_visitor(vis, vs[i].decl_);
-    }
-
-    // see member_var_decl_visgen cut & paste
-
-    // **************need this logic for conditional_op ***************
-
-    struct local_var_decl_visgen : public visgen {
-      int indents_;
-      bool is_var_;
-      bool is_fun_return_;
-      local_var_decl_visgen(int indents,
-                            bool is_var,
-                            bool is_fun_return,
-                            std::ostream& o)
-        : visgen(o),
-          indents_(indents),
-          is_var_(is_var),
-          is_fun_return_(is_fun_return) {
-      }
-      void operator()(nil const& /*x*/) const { }
-      void operator()(int_var_decl const& x) const {
-        std::vector<expression> ctor_args;
-        declare_array("int", ctor_args, x.name_, x.dims_);
-      }
-      void operator()(double_var_decl const& x) const {
-        std::vector<expression> ctor_args;
-        declare_array(is_fun_return_
-                      ? "fun_scalar_t__"
-                      : (is_var_ ? "T__" : "double"),
-                      ctor_args, x.name_, x.dims_);
-      }
-      void operator()(vector_var_decl const& x) const {
-        std::vector<expression> ctor_args;
-        ctor_args.push_back(x.M_);
-        declare_array(is_fun_return_
-                      ? "Eigen::Matrix<fun_scalar_t__,Eigen::Dynamic,1> "
-                      : (is_var_
-                         ? "Eigen::Matrix<T__,Eigen::Dynamic,1> " : "vector_d"),
-                      ctor_args, x.name_, x.dims_);
-      }
-      void operator()(row_vector_var_decl const& x) const {
-        std::vector<expression> ctor_args;
-        ctor_args.push_back(x.N_);
-        declare_array(is_fun_return_
-                      ? "Eigen::Matrix<fun_scalar_t__,1,Eigen::Dynamic> "
-                      : (is_var_
-                         ? "Eigen::Matrix<T__,1,Eigen::Dynamic> "
-                         : "row_vector_d"),
-                      ctor_args, x.name_, x.dims_);
-      }
-      void operator()(matrix_var_decl const& x) const {
-        std::vector<expression> ctor_args;
-        ctor_args.push_back(x.M_);
-        ctor_args.push_back(x.N_);
-        declare_array(is_fun_return_
-                      ? "Eigen::Matrix<fun_scalar_t__,"
-                      "Eigen::Dynamic,Eigen::Dynamic> "
-                      : (is_var_
-                         ? "Eigen::Matrix<T__,Eigen::Dynamic,Eigen::Dynamic> "
-                         : "matrix_d"),
-                      ctor_args, x.name_, x.dims_);
-      }
-      void operator()(unit_vector_var_decl const& x) const {
-        std::vector<expression> ctor_args;
-        ctor_args.push_back(x.K_);
-        declare_array(is_fun_return_
-                      ? "Eigen::Matrix<fun_scalar_t__,Eigen::Dynamic,1> "
-                      : (is_var_
-                         ? "Eigen::Matrix<T__,Eigen::Dynamic,1> " : "vector_d"),
-                      ctor_args, x.name_, x.dims_);
-      }
-      void operator()(simplex_var_decl const& x) const {
-        std::vector<expression> ctor_args;
-        ctor_args.push_back(x.K_);
-        declare_array(is_fun_return_
-                      ? "Eigen::Matrix<fun_scalar_t__,Eigen::Dynamic,1> "
-                      : (is_var_
-                         ? "Eigen::Matrix<T__,Eigen::Dynamic,1> " : "vector_d"),
-                      ctor_args, x.name_, x.dims_);
-      }
-      void operator()(ordered_var_decl const& x) const {
-        std::vector<expression> ctor_args;
-        ctor_args.push_back(x.K_);
-        declare_array(is_fun_return_
-                      ? "Eigen::Matrix<fun_scalar_t__,Eigen::Dynamic,1> "
-                      : (is_var_
-                         ? "Eigen::Matrix<T__,Eigen::Dynamic,1> " : "vector_d"),
-                      ctor_args, x.name_, x.dims_);
-      }
-      void operator()(positive_ordered_var_decl const& x) const {
-        std::vector<expression> ctor_args;
-        ctor_args.push_back(x.K_);
-        declare_array(is_fun_return_
-                      ? "Eigen::Matrix<fun_scalar_t__,Eigen::Dynamic,1> "
-                      : (is_var_
-                         ? "Eigen::Matrix<T__,Eigen::Dynamic,1> " : "vector_d"),
-                      ctor_args, x.name_, x.dims_);
-      }
-      void operator()(cholesky_factor_var_decl const& x) const {
-        std::vector<expression> ctor_args;
-        ctor_args.push_back(x.M_);
-        ctor_args.push_back(x.N_);
-        declare_array(is_fun_return_
-                      ? "Eigen::Matrix<fun_scalar_t__,"
-                      "Eigen::Dynamic,Eigen::Dynamic> "
-                      : (is_var_
-                         ? "Eigen::Matrix<T__,Eigen::Dynamic,Eigen::Dynamic> "
-                         : "matrix_d"),
-                      ctor_args, x.name_, x.dims_);
-      }
-      void operator()(const cholesky_corr_var_decl& x) const {
-        std::vector<expression> ctor_args;
-        ctor_args.push_back(x.K_);
-        ctor_args.push_back(x.K_);
-        declare_array(is_var_
-                      ? "Eigen::Matrix<T__,Eigen::Dynamic,Eigen::Dynamic> "
-                      : "matrix_d",
-                      ctor_args, x.name_, x.dims_);
-      }
-      void operator()(cov_matrix_var_decl const& x) const {
-        std::vector<expression> ctor_args;
-        ctor_args.push_back(x.K_);
-        ctor_args.push_back(x.K_);
-        declare_array(is_fun_return_
-                      ? "Eigen::Matrix<fun_scalar_t__,"
-                      "Eigen::Dynamic,Eigen::Dynamic> "
-                      : (is_var_
-                         ? "Eigen::Matrix<T__,Eigen::Dynamic,Eigen::Dynamic> "
-                         : "matrix_d"),
-                      ctor_args, x.name_, x.dims_);
-      }
-      void operator()(corr_matrix_var_decl const& x) const {
-        std::vector<expression> ctor_args;
-        ctor_args.push_back(x.K_);
-        ctor_args.push_back(x.K_);
-        declare_array(is_fun_return_
-                      ? "Eigen::Matrix<fun_scalar_t__,"
-                      "Eigen::Dynamic,Eigen::Dynamic> "
-                      : (is_var_
-                         ? "Eigen::Matrix<T__,Eigen::Dynamic,Eigen::Dynamic> "
-                         : "matrix_d"),
-                      ctor_args, x.name_, x.dims_);
-      }
-      void generate_type(const std::string& type,
-                         size_t num_dims) const {
-        for (size_t i = 0; i < num_dims; ++i)
-          o_ << "vector<";
-        o_ << type;
-        for (size_t i = 0; i < num_dims; ++i) {
-          if (i > 0) o_ << " ";
-          o_ << ">";
-        }
-      }
-
-      void generate_void_statement(const std::string& name) const {
-        o_ << "(void) " << name << ";  // dummy to suppress unused var warning";
-      }
-
-      // var_decl     -> type[0] name init_args[0] ;
-      // init_args[k] -> ctor_args  if no dims left
-      // init_args[k] -> ( dim[k] , ( type[k+1] init_args[k+1] ) )
-      void generate_init_args(const std::string& type,
-                              const std::vector<expression>& ctor_args,
-                              const std::vector<expression>& dims,
-                              size_t dim) const {
-        if (dim < dims.size()) {  // more dims left
-          o_ << '(';  // open(1)
-          generate_expression(dims[dim], o_);
-          if ((dim + 1 < dims.size()) ||  ctor_args.size() > 0) {
-            o_ << ", (";  // open(2)
-            generate_type(type, dims.size() - dim - 1);
-            generate_init_args(type, ctor_args, dims, dim + 1);
-            o_ << ')';  // close(2)
-          } else if (type == "var") {
-            o_ << ", DUMMY_VAR__";
-          } else if (type == "int") {
-            o_ << ", 0";
-          } else if (type == "double") {
-            o_ << ", 0.0";
-          } else {
-            // shouldn't hit this
-          }
-          o_ << ')';  // close(1)
-        } else {
-          if (ctor_args.size() == 0) {  // scalar int or real
-            if (type == "int") {
-              o_ << "(0)";
-            } else if (type == "double") {
-              o_ << "(0.0)";
-            } else if (type == "var") {
-              o_ << "(DUMMY_VAR__)";
-            } else {
-              // shouldn't hit this, either
-            }
-          } else if (ctor_args.size() == 1) {  // vector
-            o_ << '(';
-            generate_eigen_index_expression(ctor_args[0], o_);
-            o_ << ')';
-          } else if (ctor_args.size() > 1) {  // matrix
-            o_ << '(';
-            generate_eigen_index_expression(ctor_args[0], o_);
-            o_ << ',';
-            generate_eigen_index_expression(ctor_args[1], o_);
-            o_ << ')';
-          }
-        }
-      }
-      void declare_array(const std::string& type,
-                         const std::vector<expression>& ctor_args,
-                         const std::string& name,
-                         const std::vector<expression>& dims) const {
-        // require double parens to counter "most vexing parse" problem
-        generate_indent(indents_, o_);
-        generate_type(type, dims.size());
-        o_ << ' '  << name;
-        generate_init_args(type, ctor_args, dims, 0);
-        o_ << ';' << EOL;
-        if (dims.size() == 0) {
-          generate_indent(indents_, o_);
-          generate_void_statement(name);
-          o_ << EOL;
-        }
-        if (type == "Eigen::Matrix<T__, Eigen::Dynamic, Eigen::Dynamic> "
-            || type == "Eigen::Matrix<T__, 1, Eigen::Dynamic> "
-            || type == "Eigen::Matrix<T__, Eigen::Dynamic, 1> ") {
-          generate_indent(indents_, o_);
-          o_ << "stan::math::fill(" << name << ", DUMMY_VAR__);" << EOL;
-        }
-      }
-    };
-
-    void generate_local_var_decls(const std::vector<var_decl>& vs,
-                                  int indent,
-                                  std::ostream& o,
-                                  bool is_var,
-                                  bool is_fun_return) {
-      local_var_decl_visgen vis(indent, is_var, is_fun_return, o);
-      for (size_t i = 0; i < vs.size(); ++i)
-        boost::apply_visitor(vis, vs[i].decl_);
-    }
-
-
-
-    struct generate_local_var_init_nan_visgen : public visgen {
-      const bool declare_vars_;
-      const bool is_var_;
-      const bool is_fun_return_;
-      const int indent_;
-      generate_local_var_init_nan_visgen(bool declare_vars,
-                                         bool is_var,
-                                         bool is_fun_return,
-                                         int indent,
-                                         std::ostream& o)
-        : visgen(o),
-          declare_vars_(declare_vars),
-          is_var_(is_var),
-          is_fun_return_(is_fun_return),
-          indent_(indent) {
-      }
-      void operator()(const nil& /*x*/) const {
-        // no-op
-      }
-      void operator()(const int_var_decl& x) const {
-        // no-op; ints need no init to prevent crashes and no NaN available
-      }
-      void operator()(const double_var_decl& x) const {
-        generate_init(x);
-      }
-      void operator()(const vector_var_decl& x) const {
-        generate_init(x);
-      }
-      void operator()(const row_vector_var_decl& x) const {
-        generate_init(x);
-      }
-      void operator()(const matrix_var_decl& x) const {
-        generate_init(x);
-      }
-      void operator()(const unit_vector_var_decl& x) const {
-        generate_init(x);
-      }
-      void operator()(const simplex_var_decl& x) const {
-        generate_init(x);
-      }
-      void operator()(const ordered_var_decl& x) const {
-        generate_init(x);
-      }
-      void operator()(const positive_ordered_var_decl& x) const {
-        generate_init(x);
-      }
-      void operator()(const cholesky_factor_var_decl& x) const {
-        generate_init(x);
-      }
-      void operator()(const cholesky_corr_var_decl& x) const {
-        generate_init(x);
-      }
-      void operator()(const cov_matrix_var_decl& x) const {
-        generate_init(x);
-      }
-      void operator()(const corr_matrix_var_decl& x) const {
-        generate_init(x);
-      }
-      template <typename T>
-      void generate_init(const T& x) const {
-        generate_indent(indent_, o_);
-        o_ << "stan::math::initialize(" << x.name_ << ", "
-           << (is_var_
-               ? "DUMMY_VAR__"
-               : "std::numeric_limits<double>::quiet_NaN()")
-           << ");"
-           << EOL;
-      }
-    };
-
-    void generate_local_var_init_nan(const std::vector<var_decl>& vs,
-                                     int indent,
-                                     std::ostream& o,
-                                     bool is_var,
-                                     bool is_fun_return) {
-      generate_local_var_init_nan_visgen vis(indent, is_var, is_fun_return,
-                                             indent, o);
-      for (size_t i = 0; i < vs.size(); ++i)
-        boost::apply_visitor(vis, vs[i].decl_);
-    }
-
-
-    // see member_var_decl_visgen cut & paste
-    struct generate_init_vars_visgen : public visgen {
-      int indent_;
-      generate_init_vars_visgen(int indent,
-                                std::ostream& o)
-        : visgen(o),
-          indent_(indent) {
-      }
-      void operator()(nil const& /*x*/) const { }
-      void operator()(int_var_decl const& x) const {
-        generate_indent(indent_, o_);
-        o_ << "stan::math::fill(" << x.name_
-           << ", std::numeric_limits<int>::min());"
-           << EOL;
-      }
-      void operator()(double_var_decl const& x) const {
-        generate_indent(indent_, o_);
-        o_ << "stan::math::fill(" << x.name_ << ",DUMMY_VAR__);" << EOL;
-      }
-      void operator()(vector_var_decl const& x) const {
-        generate_indent(indent_, o_);
-        o_ << "stan::math::fill(" << x.name_ << ",DUMMY_VAR__);" << EOL;
-      }
-      void operator()(row_vector_var_decl const& x) const {
-        generate_indent(indent_, o_);
-        o_ << "stan::math::fill(" << x.name_ << ",DUMMY_VAR__);" << EOL;
-      }
-      void operator()(matrix_var_decl const& x) const {
-        generate_indent(indent_, o_);
-        o_ << "stan::math::fill(" << x.name_ << ",DUMMY_VAR__);" << EOL;
-      }
-      void operator()(unit_vector_var_decl const& x) const {
-        generate_indent(indent_, o_);
-        o_ << "stan::math::fill(" << x.name_ << ",DUMMY_VAR__);" << EOL;
-      }
-      void operator()(simplex_var_decl const& x) const {
-        generate_indent(indent_, o_);
-        o_ << "stan::math::fill(" << x.name_ << ",DUMMY_VAR__);" << EOL;
-      }
-      void operator()(ordered_var_decl const& x) const {
-        generate_indent(indent_, o_);
-        o_ << "stan::math::fill(" << x.name_ << ",DUMMY_VAR__);" << EOL;
-      }
-      void operator()(positive_ordered_var_decl const& x) const {
-        generate_indent(indent_, o_);
-        o_ << "stan::math::fill(" << x.name_ << ",DUMMY_VAR__);" << EOL;
-      }
-      void operator()(cholesky_factor_var_decl const& x) const {
-        generate_indent(indent_, o_);
-        o_ << "stan::math::fill(" << x.name_ << ",DUMMY_VAR__);" << EOL;
-      }
-      void operator()(cholesky_corr_var_decl const& x) const {
-        generate_indent(indent_, o_);
-        o_ << "stan::math::fill(" << x.name_ << ",DUMMY_VAR__);" << EOL;
-      }
-      void operator()(cov_matrix_var_decl const& x) const {
-        generate_indent(indent_, o_);
-        o_ << "stan::math::fill(" << x.name_ << ",DUMMY_VAR__);" << EOL;
-      }
-      void operator()(corr_matrix_var_decl const& x) const {
-        generate_indent(indent_, o_);
-        o_ << "stan::math::fill(" << x.name_ << ",DUMMY_VAR__);" << EOL;
-      }
-    };
-
-    void generate_init_vars(const std::vector<var_decl>& vs,
-                            int indent,
-                            std::ostream& o) {
-      generate_init_vars_visgen vis(indent, o);
-      o << EOL;
-      generate_comment("initialize transformed variables to"
-                       " avoid seg fault on val access",
-                       indent, o);
-      for (size_t i = 0; i < vs.size(); ++i)
-        boost::apply_visitor(vis, vs[i].decl_);
-    }
-
-
-    struct validate_transformed_params_visgen : public visgen {
-      int indents_;
-      validate_transformed_params_visgen(int indents,
-                                         std::ostream& o)
-        : visgen(o),
-          indents_(indents)
-      { }
-      void operator()(nil const& /*x*/) const { }
-      void operator()(int_var_decl const& x) const {
-        std::vector<expression> dims(x.dims_);
-        validate_array(x.name_, dims, 0);
-      }
-      void operator()(double_var_decl const& x) const {
-        std::vector<expression> dims(x.dims_);
-        validate_array(x.name_, dims, 0);
-      }
-      void operator()(vector_var_decl const& x) const {
-        std::vector<expression> dims(x.dims_);
-        dims.push_back(x.M_);
-        validate_array(x.name_, dims, 1);
-      }
-      void operator()(unit_vector_var_decl const& x) const {
-        std::vector<expression> dims(x.dims_);
-        dims.push_back(x.K_);
-        validate_array(x.name_, dims, 1);
-      }
-      void operator()(simplex_var_decl const& x) const {
-        std::vector<expression> dims(x.dims_);
-        dims.push_back(x.K_);
-        validate_array(x.name_, dims, 1);
-      }
-      void operator()(ordered_var_decl const& x) const {
-        std::vector<expression> dims(x.dims_);
-        dims.push_back(x.K_);
-        validate_array(x.name_, dims, 1);
-      }
-      void operator()(positive_ordered_var_decl const& x) const {
-        std::vector<expression> dims(x.dims_);
-        dims.push_back(x.K_);
-        validate_array(x.name_, dims, 1);
-      }
-      void operator()(row_vector_var_decl const& x) const {
-        std::vector<expression> dims(x.dims_);
-        dims.push_back(x.N_);
-        validate_array(x.name_, dims, 1);
-      }
-      void operator()(matrix_var_decl const& x) const {
-        std::vector<expression> dims(x.dims_);
-        dims.push_back(x.M_);
-        dims.push_back(x.N_);
-        validate_array(x.name_, dims, 2);
-      }
-      void operator()(cholesky_factor_var_decl const& x) const {
-        std::vector<expression> dims(x.dims_);
-        dims.push_back(x.M_);
-        dims.push_back(x.N_);
-        validate_array(x.name_, dims, 2);
-      }
-      void operator()(cholesky_corr_var_decl const& x) const {
-        std::vector<expression> dims(x.dims_);
-        dims.push_back(x.K_);
-        dims.push_back(x.K_);
-        validate_array(x.name_, dims, 2);
-      }
-      void operator()(cov_matrix_var_decl const& x) const {
-        std::vector<expression> dims(x.dims_);
-        dims.push_back(x.K_);
-        dims.push_back(x.K_);
-        validate_array(x.name_, dims, 2);
-      }
-      void operator()(corr_matrix_var_decl const& x) const {
-        std::vector<expression> dims(x.dims_);
-        dims.push_back(x.K_);
-        dims.push_back(x.K_);
-        validate_array(x.name_, dims, 2);
-      }
-      void validate_array(const std::string& name,
-                          const std::vector<expression>& dims,
-                          size_t matrix_dims) const {
-        size_t non_matrix_dims = dims.size() - matrix_dims;
-
-        for (size_t k = 0; k < dims.size(); ++k) {
-          generate_indent(indents_ + k, o_);
-          o_ << "for (int i" << k << "__ = 0; i" << k << "__ < ";
-          generate_expression(dims[k], o_);
-          o_ << "; ++i" << k << "__) {" << EOL;
-        }
-
-        generate_indent(indents_ + dims.size(), o_);
-        o_ << "if (stan::math::is_uninitialized(" << name;
-        for (size_t k = 0; k < non_matrix_dims; ++k)
-          o_ << "[i" << k << "__]";
-        if (matrix_dims > 0) {
-          o_ << "(i" << non_matrix_dims << "__";
-          if (matrix_dims > 1)
-            o_ << ",i" << (non_matrix_dims + 1) << "__";
-          o_ << ')';
-        }
-        o_ << ")) {" << EOL;
-        generate_indent(indents_ + dims.size() + 1, o_);
-        o_ << "std::stringstream msg__;" << EOL;
-        generate_indent(indents_ + dims.size() + 1, o_);
-        o_ << "msg__ << \"Undefined transformed parameter: "
-           << name << "\"";
-        for (size_t k = 0; k < dims.size(); ++k) {
-          o_ << " << '['";
-          o_ << " << i" << k << "__";
-          o_ << " << ']'";
-        }
-        o_ << ';' << EOL;
-        generate_indent(indents_ + dims.size() + 1, o_);
-        o_ << "throw std::runtime_error(msg__.str());" << EOL;
-
-        generate_indent(indents_ + dims.size(), o_);
-        o_ << "}" << EOL;
-        for (size_t k = 0; k < dims.size(); ++k) {
-          generate_indent(indents_ + dims.size() - k - 1, o_);
-          o_ << "}" << EOL;
-        }
-      }
-    };
-
-    void generate_validate_transformed_params(const std::vector<var_decl>& vs,
-                                              int indent,
-                                              std::ostream& o) {
-      generate_comment("validate transformed parameters", indent, o);
-      validate_transformed_params_visgen vis(indent, o);
-      for (size_t i = 0; i < vs.size(); ++i)
-        boost::apply_visitor(vis, vs[i].decl_);
-      o << EOL;
-    }
-
-    struct idx_visgen : public visgen {
-      explicit idx_visgen(std::ostream& o): visgen(o) { }
-      void operator()(const uni_idx& i) const {
-        o_ << "stan::model::index_uni(";
-        generate_expression(i.idx_, o_);
-        o_ << ")";
-      }
-      void operator()(const multi_idx& i) const {
-        o_ << "stan::model::index_multi(";
-        generate_expression(i.idxs_, o_);
-        o_ << ")";
-      }
-      void operator()(const omni_idx& i) const {
-        o_ << "stan::model::index_omni()";
-      }
-      void operator()(const lb_idx& i) const {
-        o_ << "stan::model::index_min(";
-        generate_expression(i.lb_, o_);
-        o_ << ")";
-      }
-      void operator()(const ub_idx& i) const {
-        o_ << "stan::model::index_max(";
-        generate_expression(i.ub_, o_);
-        o_ << ")";
-      }
-      void operator()(const lub_idx& i) const {
-        o_ << "stan::model::index_min_max(";
-        generate_expression(i.lb_, o_);
-        o_ << ", ";
-        generate_expression(i.ub_, o_);
-        o_ << ")";
-      }
-    };
-
-    void generate_idx(const idx& i, std::ostream& o) {
-      idx_visgen vis(o);
-      boost::apply_visitor(vis, i.idx_);
-    }
-
-    void generate_idxs(size_t pos, const std::vector<idx>& idxs,
-                       std::ostream& o) {
-      if (pos == idxs.size()) {
-        o << "stan::model::nil_index_list()";
-      } else {
-        o << "stan::model::cons_list(";
-        generate_idx(idxs[pos], o);
-        o << ", ";
-        generate_idxs(pos + 1, idxs, o);
-        o << ")";
-      }
-    }
-
-    void generate_idxs(const std::vector<idx>& idxs, std::ostream& o) {
-      generate_idxs(0, idxs, o);
-    }
-
-
-    struct idx_user_visgen : public visgen {
-      explicit idx_user_visgen(std::ostream& o): visgen(o) { }
-      void operator()(const uni_idx& i) const {
-        generate_expression(i.idx_, true, o_);
-      }
-      void operator()(const multi_idx& i) const {
-        generate_expression(i.idxs_, true, o_);
-      }
-      void operator()(const omni_idx& i) const {
-        o_ << " ";
-      }
-      void operator()(const lb_idx& i) const {
-        generate_expression(i.lb_, true, o_);
-        o_ << ": ";
-      }
-      void operator()(const ub_idx& i) const {
-        o_ << " :";
-        generate_expression(i.ub_, true, o_);
-      }
-      void operator()(const lub_idx& i) const {
-        generate_expression(i.lb_, true, o_);
-        o_ << ":";
-        generate_expression(i.ub_, true, o_);
-      }
-    };
-
-    void generate_idx_user(const idx& i, std::ostream& o) {
-      idx_user_visgen vis(o);
-      boost::apply_visitor(vis, i.idx_);
-    }
-
-    void generate_idxs_user(const std::vector<idx>& idxs, std::ostream& o) {
-      if (idxs.size() == 0)
-        return;
-      o << "[";
-      for (size_t i = 0; i < idxs.size(); ++i) {
-        if (i > 0)
-          o << ", ";
-        generate_idx_user(idxs[i], o);
-      }
-      o << "]";
-    }
-
-    void generate_statement(statement const& s, int indent, std::ostream& o,
-                            bool include_sampling, bool is_var,
-                            bool is_fun_return);
-
-    struct statement_visgen : public visgen {
-      size_t indent_;
-      bool include_sampling_;
-      bool is_var_;
-      bool is_fun_return_;
-      statement_visgen(size_t indent,
-                       bool include_sampling,
-                       bool is_var,
-                       bool is_fun_return,
-                       std::ostream& o)
-        : visgen(o),
-          indent_(indent),
-          include_sampling_(include_sampling),
-          is_var_(is_var),
-          is_fun_return_(is_fun_return) {
-      }
-      void operator()(nil const& /*x*/) const {
-      }
-      void operator()(assignment const& x) const {
-        generate_indent(indent_, o_);
-        o_ << "stan::math::assign(";
-        generate_indexed_expr<true>(x.var_dims_.name_,
-                                    x.var_dims_.dims_,
-                                    x.var_type_.base_type_,
-                                    x.var_type_.dims_.size(),
-                                    false,
-                                    o_);
-        o_ << ", ";
-        generate_expression(x.expr_, false, is_var_, o_);
-        o_ << ");" << EOL;
-      }
-      void operator()(const assgn& y) const {
-        generate_indent(indent_, o_);
-        o_ << "stan::model::assign(";
-
-        expression var_expr(y.lhs_var_);
-        generate_expression(var_expr, false, is_var_, o_);
-        o_ << ", "
-           << EOL;
-
-        generate_indent(indent_ + 3, o_);
-        generate_idxs(y.idxs_, o_);
-        o_ << ", "
-           << EOL;
-
-        generate_indent(indent_ + 3, o_);
-        if (y.lhs_var_occurs_on_rhs()) {
-          o_ << "stan::model::deep_copy(";
-          generate_expression(y.rhs_, false, is_var_, o_);
-          o_ << ")";
-        } else {
-          generate_expression(y.rhs_, false, is_var_, o_);
-        }
-
-        o_ << ", "
-           << EOL;
-        generate_indent(indent_ + 3, o_);
-        o_ << '"'
-           << "assigning variable "
-           << y.lhs_var_.name_
-           << '"';
-        o_ << ");"
-           << EOL;
-      }
-      void operator()(expression const& x) const {
-        generate_indent(indent_, o_);
-        generate_expression(x, false, is_var_, o_);
-        o_ << ";" << EOL;
-      }
-      // can conditional_op expression be used in sampling statement?
-      void operator()(sample const& x) const {
-        if (!include_sampling_) return;
-        std::string prob_fun = get_prob_fun(x.dist_.family_);
-        generate_indent(indent_, o_);
-        o_ << "lp_accum__.add(" << prob_fun << "<propto__>(";
-        generate_expression(x.expr_, o_);
-        for (size_t i = 0; i < x.dist_.args_.size(); ++i) {
-          o_ << ", ";
-          generate_expression(x.dist_.args_[i], o_);
-        }
-        bool is_user_defined
-          = is_user_defined_prob_function(prob_fun, x.expr_, x.dist_.args_);
-        if (is_user_defined)
-          o_ << ", pstream__";
-        o_ << "));" << EOL;
-        // rest of impl is for truncation
-        // test variable is within truncation interval
-        if (x.truncation_.has_low()) {
-          generate_indent(indent_, o_);
-          o_ << "if (";
-          generate_expression(x.expr_,  o_);
-          o_ << " < ";
-          generate_expression(x.truncation_.low_.expr_, o_);
-          o_ << ") lp_accum__.add(-std::numeric_limits<double>::infinity());"
-             << EOL;
-        }
-        if (x.truncation_.has_high()) {
-          generate_indent(indent_, o_);
-          if (x.truncation_.has_low()) o_ << "else ";
-          o_ << "if (";
-          generate_expression(x.expr_, o_);
-          o_ << " > ";
-          generate_expression(x.truncation_.high_.expr_, o_);
-          o_ << ") lp_accum__.add(-std::numeric_limits<double>::infinity());"
-             << EOL;
-        }
-        // generate log denominator for case where bounds test pass
-        if (x.truncation_.has_low() || x.truncation_.has_high()) {
-          generate_indent(indent_, o_);
-          o_ << "else ";
-        }
-        // rest of code for three cases: T[L,H], T[L,], T[,H]
-        if (x.truncation_.has_low() && x.truncation_.has_high()) {
-          // T[L,U]: -log_diff_exp(Dist_cdf_log(U|params),
-          //                       Dist_cdf_log(L|Params))
-          o_ << "lp_accum__.add(-log_diff_exp(";
-          o_ << get_cdf(x.dist_.family_) << "(";
-          generate_expression(x.truncation_.high_.expr_, o_);
-          for (size_t i = 0; i < x.dist_.args_.size(); ++i) {
-            o_ << ", ";
-            generate_expression(x.dist_.args_[i], o_);
-          }
-          if (is_user_defined)
-            o_ << ", pstream__";
-          o_ << "), " << get_cdf(x.dist_.family_) << "(";
-          generate_expression(x.truncation_.low_.expr_, o_);
-          for (size_t i = 0; i < x.dist_.args_.size(); ++i) {
-            o_ << ", ";
-            generate_expression(x.dist_.args_[i], o_);
-          }
-          if (is_user_defined)
-            o_ << ", pstream__";
-          o_ << ")));" << EOL;
-        } else if (!x.truncation_.has_low() && x.truncation_.has_high()) {
-          // T[,U];  -Dist_cdf_log(U)
-          o_ << "lp_accum__.add(-";
-          o_ << get_cdf(x.dist_.family_) << "(";
-          generate_expression(x.truncation_.high_.expr_, o_);
-          for (size_t i = 0; i < x.dist_.args_.size(); ++i) {
-            o_ << ", ";
-            generate_expression(x.dist_.args_[i], o_);
-          }
-          if (is_user_defined)
-            o_ << ", pstream__";
-          o_ << "));" << EOL;
-        } else if (x.truncation_.has_low() && !x.truncation_.has_high()) {
-          // T[L,]: -Dist_ccdf_log(L)
-          o_ << "lp_accum__.add(-";
-          o_ << get_ccdf(x.dist_.family_) << "(";
-          generate_expression(x.truncation_.low_.expr_, o_);
-          for (size_t i = 0; i < x.dist_.args_.size(); ++i) {
-            o_ << ", ";
-            generate_expression(x.dist_.args_[i], o_);
-          }
-          if (is_user_defined)
-            o_ << ", pstream__";
-          o_ << "));" << EOL;
-        }
-      }
-      void operator()(const increment_log_prob_statement& x) const {
-        generate_indent(indent_, o_);
-        o_ << "lp_accum__.add(";
-        generate_expression(x.log_prob_, o_);
-        o_ << ");" << EOL;
-      }
-      void operator()(const statements& x) const {
-        bool has_local_vars = x.local_decl_.size() > 0;
-        size_t indent = has_local_vars ? (indent_ + 1) : indent_;
-        if (has_local_vars) {
-          generate_indent(indent_, o_);
-          o_ << "{" << EOL;
-          generate_local_var_decls(x.local_decl_, indent, o_,
-                                   is_var_, is_fun_return_);
-          generate_local_var_init_nan(x.local_decl_, indent, o_,
-                                      is_var_, is_fun_return_);
-        }
-
-        for (size_t i = 0; i < x.statements_.size(); ++i)
-          generate_statement(x.statements_[i], indent, o_, include_sampling_,
-                             is_var_, is_fun_return_);
-        if (has_local_vars) {
-          generate_indent(indent_, o_);
-          o_ << "}" << EOL;
-        }
-      }
-      void operator()(const print_statement& ps) const {
-        generate_indent(indent_, o_);
-        o_ << "if (pstream__) {" << EOL;
-        for (size_t i = 0; i < ps.printables_.size(); ++i) {
-          generate_indent(indent_ + 1, o_);
-          o_ << "stan_print(pstream__,";
-          generate_printable(ps.printables_[i], o_);
-          o_ << ");" << EOL;
-        }
-        generate_indent(indent_ + 1, o_);
-        o_ << "*pstream__ << std::endl;" << EOL;
-        generate_indent(indent_, o_);
-        o_ << '}' << EOL;
-      }
-      void operator()(const reject_statement& ps) const {
-        generate_indent(indent_, o_);
-        o_ << "std::stringstream errmsg_stream__;" << EOL;
-        for (size_t i = 0; i < ps.printables_.size(); ++i) {
-          generate_indent(indent_, o_);
-          o_ << "errmsg_stream__ << ";
-          generate_printable(ps.printables_[i], o_);
-          o_ << ";" << EOL;
-        }
-        generate_indent(indent_, o_);
-        o_ << "throw std::domain_error(errmsg_stream__.str());" << EOL;
-      }
-      void operator()(const return_statement& rs) const {
-        generate_indent(indent_, o_);
-        o_ << "return ";
-        if (!rs.return_value_.expression_type().is_ill_formed()
-            && !rs.return_value_.expression_type().is_void()) {
-          o_ << "stan::math::promote_scalar<fun_return_scalar_t__>(";
-          generate_expression(rs.return_value_, o_);
-          o_ << ")";
-        }
-        o_ << ";" << EOL;
-      }
-      void operator()(const for_statement& x) const {
-        generate_indent(indent_, o_);
-        o_ << "for (int " << x.variable_ << " = ";
-        generate_expression(x.range_.low_, o_);
-        o_ << "; " << x.variable_ << " <= ";
-        generate_expression(x.range_.high_, o_);
-        o_ << "; ++" << x.variable_ << ") {" << EOL;
-        generate_statement(x.statement_, indent_ + 1, o_, include_sampling_,
-                           is_var_, is_fun_return_);
-        generate_indent(indent_, o_);
-        o_ << "}" << EOL;
-      }
-      void operator()(const while_statement& x) const {
-        generate_indent(indent_, o_);
-        o_ << "while (as_bool(";
-        generate_expression(x.condition_, o_);
-        o_ << ")) {" << EOL;
-        generate_statement(x.body_, indent_+1, o_, include_sampling_,
-                           is_var_, is_fun_return_);
-        generate_indent(indent_, o_);
-        o_ << "}" << EOL;
-      }
-      void operator()(const break_continue_statement& st) const {
-        generate_indent(indent_, o_);
-        o_ << st.generate_ << ";" << EOL;
-      }
-      void operator()(const conditional_statement& x) const {
-        for (size_t i = 0; i < x.conditions_.size(); ++i) {
-          if (i == 0)
-            generate_indent(indent_, o_);
-          else
-            o_ << " else ";
-          o_ << "if (as_bool(";
-          generate_expression(x.conditions_[i], o_);
-          o_ << ")) {" << EOL;
-          generate_statement(x.bodies_[i], indent_ + 1, o_, include_sampling_,
-                             is_var_, is_fun_return_);
-          generate_indent(indent_, o_);
-          o_ << '}';
-        }
-        if (x.bodies_.size() > x.conditions_.size()) {
-          o_ << " else {" << EOL;
-          generate_statement(x.bodies_[x.bodies_.size()-1], indent_ + 1,
-                             o_, include_sampling_,
-                             is_var_, is_fun_return_);
-          generate_indent(indent_, o_);
-          o_ << '}';
-        }
-        o_ << EOL;
-      }
-      void operator()(const no_op_statement& /*x*/) const {
-      }
-    };
-
-    struct is_numbered_statement_vis : public boost::static_visitor<bool> {
-      bool operator()(const nil& st) const { return false; }
-      bool operator()(const assignment& st) const { return true; }
-      bool operator()(const assgn& st) const { return true; }
-      bool operator()(const sample& st) const { return true; }
-      bool operator()(const increment_log_prob_statement& t) const {
-        return true;
-      }
-      bool operator()(const expression& st) const  { return true; }
-      bool operator()(const statements& st) const  { return false; }
-      bool operator()(const for_statement& st) const  { return true; }
-      bool operator()(const conditional_statement& st) const { return true; }
-      bool operator()(const while_statement& st) const { return true; }
-      bool operator()(const break_continue_statement& st) const {
-        return true;
-      }
-      bool operator()(const print_statement& st) const { return true; }
-      bool operator()(const reject_statement& st) const { return true; }
-      bool operator()(const no_op_statement& st) const { return true; }
-      bool operator()(const return_statement& st) const { return true; }
-    };
-
-
-    void generate_statement(const statement& s,
-                            int indent,
-                            std::ostream& o,
-                            bool include_sampling,
-                            bool is_var,
-                            bool is_fun_return) {
-      is_numbered_statement_vis vis_is_numbered;
-      if (boost::apply_visitor(vis_is_numbered, s.statement_)) {
-        generate_indent(indent, o);
-        o << "current_statement_begin__ = " <<  s.begin_line_ << ";"
-          << EOL;
-      }
-      statement_visgen vis(indent, include_sampling, is_var, is_fun_return, o);
-      boost::apply_visitor(vis, s.statement_);
-    }
-
-    // FIXME:  don't ever call this -- call generate statement instead
-    void generate_statements(const std::vector<statement>& ss,
-                             int indent,
-                             std::ostream& o,
-                             bool include_sampling,
-                             bool is_var,
-                             bool is_fun_return) {
-      statement_visgen vis(indent, include_sampling, is_var, is_fun_return, o);
-      for (size_t i = 0; i < ss.size(); ++i)
-        boost::apply_visitor(vis, ss[i].statement_);
-    }
-
-    void generate_try(int indent,
-                      std::ostream& o) {
-      generate_indent(indent, o);
-      o << "try {"
-        << EOL;
-    }
-
-    void generate_catch_throw_located(int indent,
-                                      std::ostream& o) {
-      generate_indent(indent, o);
-      o << "} catch (const std::exception& e) {"
-        << EOL;
-      generate_indent(indent + 1, o);
-      o << "stan::lang::rethrow_located(e,current_statement_begin__);"
-        << EOL;
-      generate_comment("Next line prevents compiler griping about no return",
-                       indent + 1, o);
-      generate_indent(indent + 1, o);
-      o << "throw std::runtime_error"
-        << "(\"*** IF YOU SEE THIS, PLEASE REPORT A BUG ***\");"
-        << EOL;
-      generate_indent(indent, o);
-      o << "}"
-        << EOL;
-    }
-
-    void generate_located_statement(const statement& s,
-                                    int indent,
-                                    std::ostream& o,
-                                    bool include_sampling,
-                                    bool is_var,
-                                    bool is_fun_return) {
-      generate_try(indent, o);
-      generate_statement(s, indent+1, o, include_sampling,
-                         is_var, is_fun_return);
-      generate_catch_throw_located(indent, o);
-    }
-
-    void generate_located_statements(const std::vector<statement>& ss,
-                                     int indent,
-                                     std::ostream& o,
-                                     bool include_sampling,
-                                     bool is_var,
-                                     bool is_fun_return) {
-      generate_try(indent, o);
-      for (size_t i = 0; i < ss.size(); ++i)
-        generate_statement(ss[i], indent + 1, o, include_sampling,
-                           is_var, is_fun_return);
-      generate_catch_throw_located(indent, o);
-    }
-
-
-
-    void generate_log_prob(program const& p,
-                           std::ostream& o) {
-      o << EOL;
-      o << INDENT << "template <bool propto__, bool jacobian__, typename T__>"
-        << EOL;
-      o << INDENT << "T__ log_prob(vector<T__>& params_r__,"
-        << EOL;
-      o << INDENT << "             vector<int>& params_i__,"
-        << EOL;
-      o << INDENT << "             std::ostream* pstream__ = 0) const {"
-        << EOL2;
-
-      // use this dummy for inits
-      o << INDENT2
-        << "T__ DUMMY_VAR__(std::numeric_limits<double>::quiet_NaN());"
-        << EOL;
-      o << INDENT2 << "(void) DUMMY_VAR__;  // suppress unused var warning"
-        << EOL2;
-
-      o << INDENT2 << "T__ lp__(0.0);"
-        << EOL;
-      o << INDENT2 << "stan::math::accumulator<T__> lp_accum__;"
-        << EOL2;
-
-      bool is_var = true;
-      bool is_fun_return = false;
-
-      generate_comment("model parameters", 2, o);
-      generate_local_var_inits(p.parameter_decl_, is_var, true, o);
-      o << EOL;
-
-      generate_comment("transformed parameters", 2, o);
-      generate_local_var_decls(p.derived_decl_.first, 2, o, is_var,
-                               is_fun_return);
-      generate_init_vars(p.derived_decl_.first, 2, o);
-      o << EOL;
-
-
-      bool include_sampling = true;
-      generate_located_statements(p.derived_decl_.second, 2, o,
-                                  include_sampling, is_var, is_fun_return);
-      o << EOL;
-
-      generate_validate_transformed_params(p.derived_decl_.first, 2, o);
-      o << INDENT2
-        << "const char* function__ = \"validate transformed params\";"
-        << EOL;
-      o << INDENT2
-        << "(void) function__;  // dummy to suppress unused var warning"
-        << EOL;
-
-      generate_validate_var_decls(p.derived_decl_.first, 2, o);
-
-      o << EOL;
-      generate_comment("model body", 2, o);
-
-
-      generate_located_statement(p.statement_, 2, o, include_sampling,
-                                 is_var, is_fun_return);
-
-
-      o << EOL;
-      o << INDENT2 << "lp_accum__.add(lp__);" << EOL;
-      o << INDENT2 << "return lp_accum__.sum();" << EOL2;
-      o << INDENT << "} // log_prob()" << EOL2;
-
-      o << INDENT
-        << "template <bool propto, bool jacobian, typename T_>" << EOL;
-      o << INDENT
-        << "T_ log_prob(Eigen::Matrix<T_,Eigen::Dynamic,1>& params_r," << EOL;
-      o << INDENT << "           std::ostream* pstream = 0) const {" << EOL;
-      o << INDENT << "  std::vector<T_> vec_params_r;" << EOL;
-      o << INDENT << "  vec_params_r.reserve(params_r.size());" << EOL;
-      o << INDENT << "  for (int i = 0; i < params_r.size(); ++i)" << EOL;
-      o << INDENT << "    vec_params_r.push_back(params_r(i));" << EOL;
-      o << INDENT << "  std::vector<int> vec_params_i;" << EOL;
-      o << INDENT
-        << "  return log_prob<propto,jacobian,T_>(vec_params_r, "
-        << "vec_params_i, pstream);" << EOL;
-      o << INDENT << "}" << EOL2;
-    }
-
-    struct dump_member_var_visgen : public visgen {
-      var_resizing_visgen var_resizer_;
-      var_size_validating_visgen var_size_validator_;
-      explicit dump_member_var_visgen(std::ostream& o)
-        : visgen(o),
-          var_resizer_(var_resizing_visgen(o)),
-          var_size_validator_(var_size_validating_visgen(o,
-                                                    "data initialization")) {
-      }
-      void operator()(nil const& /*x*/) const { }  // dummy
-      void operator()(int_var_decl const& x) const {
-        std::vector<expression> dims = x.dims_;
-        var_size_validator_(x);
-        var_resizer_(x);
-        o_ << INDENT2
-           << "vals_i__ = context__.vals_i(\"" << x.name_ << "\");" << EOL;
-        o_ << INDENT2 << "pos__ = 0;" << EOL;
-        size_t indentation = 1;
-        for (size_t dim_up = 0U; dim_up < dims.size(); ++dim_up) {
-          size_t dim = dims.size() - dim_up - 1U;
-          ++indentation;
-          generate_indent(indentation, o_);
-          o_ << "size_t " << x.name_ << "_limit_" << dim << "__ = ";
-          generate_expression(dims[dim], o_);
-          o_ << ";" << EOL;
-          generate_indent(indentation, o_);
-          o_ << "for (size_t i_" << dim << "__ = 0; i_"
-             << dim << "__ < " << x.name_ << "_limit_" << dim
-             << "__; ++i_" << dim << "__) {" << EOL;
-        }
-        generate_indent(indentation+1, o_);
-        o_ << x.name_;
-        for (size_t dim = 0; dim < dims.size(); ++dim)
-          o_ << "[i_" << dim << "__]";
-        o_ << " = vals_i__[pos__++];" << EOL;
-        for (size_t dim = 0; dim < dims.size(); ++dim) {
-          generate_indent(dims.size() + 1 - dim, o_);
-          o_ << "}" << EOL;
-        }
-      }
-      // minor changes to int_var_decl
-      void operator()(double_var_decl const& x) const {
-        std::vector<expression> dims = x.dims_;
-        var_size_validator_(x);
-        var_resizer_(x);
-        o_ << INDENT2
-           << "vals_r__ = context__.vals_r(\"" << x.name_ << "\");" << EOL;
-        o_ << INDENT2 << "pos__ = 0;" << EOL;
-        size_t indentation = 1;
-        for (size_t dim_up = 0U; dim_up < dims.size(); ++dim_up) {
-          size_t dim = dims.size() - dim_up - 1U;
-          ++indentation;
-          generate_indent(indentation, o_);
-          o_ << "size_t " << x.name_ << "_limit_" << dim << "__ = ";
-          generate_expression(dims[dim], o_);
-          o_ << ";" << EOL;
-          generate_indent(indentation, o_);
-          o_ << "for (size_t i_" << dim << "__ = 0; i_" << dim << "__ < "
-             << x.name_ << "_limit_" << dim << "__; ++i_" << dim << "__) {"
-             << EOL;
-        }
-        generate_indent(indentation+1, o_);
-        o_ << x.name_;
-        for (size_t dim = 0; dim < dims.size(); ++dim)
-          o_ << "[i_" << dim << "__]";
-        o_ << " = vals_r__[pos__++];" << EOL;
-        for (size_t dim = 0; dim < dims.size(); ++dim) {
-          generate_indent(dims.size() + 1 - dim, o_);
-          o_ << "}" << EOL;
-        }
-      }
-      // extra outer loop around double_var_decl
-      void operator()(vector_var_decl const& x) const {
-        std::vector<expression> dims = x.dims_;
-        var_resizer_(x);
-        var_size_validator_(x);
-        o_ << INDENT2
-           << "vals_r__ = context__.vals_r(\"" << x.name_ << "\");" << EOL;
-        o_ << INDENT2 << "pos__ = 0;" << EOL;
-        o_ << INDENT2 << "size_t " << x.name_ << "_i_vec_lim__ = ";
-        generate_expression(x.M_, o_);
-        o_ << ";" << EOL;
-        o_ << INDENT2 << "for (size_t " << "i_vec__ = 0; " << "i_vec__ < "
-           << x.name_ << "_i_vec_lim__; ++i_vec__) {" << EOL;
-        size_t indentation = 2;
-        for (size_t dim_up = 0U; dim_up < dims.size(); ++dim_up) {
-          size_t dim = dims.size() - dim_up - 1U;
-          ++indentation;
-          generate_indent(indentation, o_);
-          o_ << "size_t " << x.name_ << "_limit_" << dim << "__ = ";
-          generate_expression(dims[dim], o_);
-          o_ << ";" << EOL;
-          generate_indent(indentation, o_);
-          o_ << "for (size_t i_" << dim << "__ = 0; i_" << dim << "__ < "
-             << x.name_ << "_limit_" << dim << "__; ++i_" << dim << "__) {"
-             << EOL;
-        }
-        generate_indent(indentation+1, o_);
-        o_ << x.name_;
-        for (size_t dim = 0; dim < dims.size(); ++dim)
-          o_ << "[i_" << dim << "__]";
-        o_ << "[i_vec__]";
-        o_ << " = vals_r__[pos__++];" << EOL;
-        for (size_t dim = 0; dim < dims.size(); ++dim) {
-          generate_indent(dims.size() + 2 - dim, o_);
-          o_ << "}" << EOL;
-        }
-        o_ << INDENT2 << "}" << EOL;
-      }
-      // change variable name from vector_var_decl
-      void operator()(row_vector_var_decl const& x) const {
-        std::vector<expression> dims = x.dims_;
-        var_size_validator_(x);
-        var_resizer_(x);
-        o_ << INDENT2
-           << "vals_r__ = context__.vals_r(\"" << x.name_ << "\");" << EOL;
-        o_ << INDENT2 << "pos__ = 0;" << EOL;
-        o_ << INDENT2 << "size_t " << x.name_ << "_i_vec_lim__ = ";
-        generate_expression(x.N_, o_);
-        o_ << ";" << EOL;
-        o_ << INDENT2 << "for (size_t " << "i_vec__ = 0; " << "i_vec__ < "
-           << x.name_ << "_i_vec_lim__; ++i_vec__) {" << EOL;
-        size_t indentation = 2;
-        for (size_t dim_up = 0U; dim_up < dims.size(); ++dim_up) {
-          size_t dim = dims.size() - dim_up - 1U;
-          ++indentation;
-          generate_indent(indentation, o_);
-          o_ << "size_t " << x.name_ << "_limit_" << dim << "__ = ";
-          generate_expression(dims[dim], o_);
-          o_ << ";" << EOL;
-          generate_indent(indentation, o_);
-          o_ << "for (size_t i_" << dim << "__ = 0; i_" << dim << "__ < "
-             << x.name_ << "_limit_" << dim << "__; ++i_" << dim << "__) {"
-             << EOL;
-        }
-        generate_indent(indentation+1, o_);
-        o_ << x.name_;
-        for (size_t dim = 0; dim < dims.size(); ++dim)
-          o_ << "[i_" << dim << "__]";
-        o_ << "[i_vec__]";
-        o_ << " = vals_r__[pos__++];" << EOL;
-        for (size_t dim = 0; dim < dims.size(); ++dim) {
-          generate_indent(dims.size() + 2 - dim, o_);
-          o_ << "}" << EOL;
-        }
-        o_ << INDENT2 << "}" << EOL;
-      }
-      // same as simplex
-      void operator()(unit_vector_var_decl const& x) const {
-        std::vector<expression> dims = x.dims_;
-        var_size_validator_(x);
-        var_resizer_(x);
-        o_ << INDENT2
-           << "vals_r__ = context__.vals_r(\"" << x.name_ << "\");" << EOL;
-        o_ << INDENT2 << "pos__ = 0;" << EOL;
-        o_ << INDENT2 << "size_t " << x.name_ << "_i_vec_lim__ = ";
-        generate_expression(x.K_, o_);
-        o_ << ";" << EOL;
-        o_ << INDENT2 << "for (size_t " << "i_vec__ = 0; " << "i_vec__ < "
-           << x.name_ << "_i_vec_lim__; ++i_vec__) {" << EOL;
-        size_t indentation = 2;
-        for (size_t dim_up = 0U; dim_up < dims.size(); ++dim_up) {
-          size_t dim = dims.size() - dim_up - 1U;
-          ++indentation;
-          generate_indent(indentation, o_);
-          o_ << "size_t " << x.name_ << "_limit_" << dim << "__ = ";
-          generate_expression(dims[dim], o_);
-          o_ << ";" << EOL;
-          generate_indent(indentation, o_);
-          o_ << "for (size_t i_" << dim << "__ = 0; i_" << dim << "__ < "
-             << x.name_ << "_limit_" << dim << "__; ++i_" << dim << "__) {"
-             << EOL;
-        }
-        generate_indent(indentation+1, o_);
-        o_ << x.name_;
-        for (size_t dim = 0; dim < dims.size(); ++dim)
-          o_ << "[i_" << dim << "__]";
-        o_ << "[i_vec__]";
-        o_ << " = vals_r__[pos__++];" << EOL;
-        for (size_t dim = 0; dim < dims.size(); ++dim) {
-          generate_indent(dims.size() + 2 - dim, o_);
-          o_ << "}" << EOL;
-        }
-        o_ << INDENT2 << "}" << EOL;
-      }
-      // diff name of dims from vector
-      void operator()(simplex_var_decl const& x) const {
-        std::vector<expression> dims = x.dims_;
-        var_size_validator_(x);
-        var_resizer_(x);
-        o_ << INDENT2
-           << "vals_r__ = context__.vals_r(\"" << x.name_ << "\");" << EOL;
-        o_ << INDENT2 << "pos__ = 0;" << EOL;
-        o_ << INDENT2 << "size_t " << x.name_ << "_i_vec_lim__ = ";
-        generate_expression(x.K_, o_);
-        o_ << ";" << EOL;
-        o_ << INDENT2 << "for (size_t " << "i_vec__ = 0; " << "i_vec__ < "
-           << x.name_ << "_i_vec_lim__; ++i_vec__) {" << EOL;
-        size_t indentation = 2;
-        for (size_t dim_up = 0U; dim_up < dims.size(); ++dim_up) {
-          size_t dim = dims.size() - dim_up - 1U;
-          ++indentation;
-          generate_indent(indentation, o_);
-          o_ << "size_t " << x.name_ << "_limit_" << dim << "__ = ";
-          generate_expression(dims[dim], o_);
-          o_ << ";" << EOL;
-          generate_indent(indentation, o_);
-          o_ << "for (size_t i_" << dim << "__ = 0; i_" << dim << "__ < "
-             << x.name_ << "_limit_" << dim << "__; ++i_" << dim << "__) {"
-             << EOL;
-        }
-        generate_indent(indentation+1, o_);
-        o_ << x.name_;
-        for (size_t dim = 0; dim < dims.size(); ++dim)
-          o_ << "[i_" << dim << "__]";
-        o_ << "[i_vec__]";
-        o_ << " = vals_r__[pos__++];" << EOL;
-        for (size_t dim = 0; dim < dims.size(); ++dim) {
-          generate_indent(dims.size() + 2 - dim, o_);
-          o_ << "}" << EOL;
-        }
-        o_ << INDENT2 << "}" << EOL;
-      }
-      // same as simplex
-      void operator()(ordered_var_decl const& x) const {
-        std::vector<expression> dims = x.dims_;
-        var_size_validator_(x);
-        var_resizer_(x);
-        o_ << INDENT2
-           << "vals_r__ = context__.vals_r(\"" << x.name_ << "\");" << EOL;
-        o_ << INDENT2 << "pos__ = 0;" << EOL;
-        o_ << INDENT2 << "size_t " << x.name_ << "_i_vec_lim__ = ";
-        generate_expression(x.K_, o_);
-        o_ << ";" << EOL;
-        o_ << INDENT2 << "for (size_t " << "i_vec__ = 0; " << "i_vec__ < "
-           << x.name_ << "_i_vec_lim__; ++i_vec__) {" << EOL;
-        size_t indentation = 2;
-        for (size_t dim_up = 0U; dim_up < dims.size(); ++dim_up) {
-          size_t dim = dims.size() - dim_up - 1U;
-          ++indentation;
-          generate_indent(indentation, o_);
-          o_ << "size_t " << x.name_ << "_limit_" << dim << "__ = ";
-          generate_expression(dims[dim], o_);
-          o_ << ";" << EOL;
-          generate_indent(indentation, o_);
-          o_ << "for (size_t i_" << dim << "__ = 0; i_" << dim << "__ < "
-             << x.name_ << "_limit_" << dim << "__; ++i_" << dim << "__) {"
-             << EOL;
-        }
-        generate_indent(indentation+1, o_);
-        o_ << x.name_;
-        for (size_t dim = 0; dim < dims.size(); ++dim)
-          o_ << "[i_" << dim << "__]";
-        o_ << "[i_vec__]";
-        o_ << " = vals_r__[pos__++];" << EOL;
-        for (size_t dim = 0; dim < dims.size(); ++dim) {
-          generate_indent(dims.size() + 2 - dim, o_);
-          o_ << "}" << EOL;
-        }
-        o_ << INDENT2 << "}" << EOL;
-      }
-      // same as simplex
-      void operator()(positive_ordered_var_decl const& x) const {
-        std::vector<expression> dims = x.dims_;
-        var_size_validator_(x);
-        var_resizer_(x);
-        o_ << INDENT2
-           << "vals_r__ = context__.vals_r(\"" << x.name_ << "\");" << EOL;
-        o_ << INDENT2 << "pos__ = 0;" << EOL;
-        o_ << INDENT2 << "size_t " << x.name_ << "_i_vec_lim__ = ";
-        generate_expression(x.K_, o_);
-        o_ << ";" << EOL;
-        o_ << INDENT2 << "for (size_t " << "i_vec__ = 0; " << "i_vec__ < "
-           << x.name_ << "_i_vec_lim__; ++i_vec__) {" << EOL;
-        size_t indentation = 2;
-        for (size_t dim_up = 0U; dim_up < dims.size(); ++dim_up) {
-          size_t dim = dims.size() - dim_up - 1U;
-          ++indentation;
-          generate_indent(indentation, o_);
-          o_ << "size_t " << x.name_ << "_limit_" << dim << "__ = ";
-          generate_expression(dims[dim], o_);
-          o_ << ";" << EOL;
-          generate_indent(indentation, o_);
-          o_ << "for (size_t i_" << dim << "__ = 0; i_" << dim << "__ < "
-             << x.name_ << "_limit_" << dim << "__; ++i_" << dim << "__) {"
-             << EOL;
-        }
-        generate_indent(indentation+1, o_);
-        o_ << x.name_;
-        for (size_t dim = 0; dim < dims.size(); ++dim)
-          o_ << "[i_" << dim << "__]";
-        o_ << "[i_vec__]";
-        o_ << " = vals_r__[pos__++];" << EOL;
-        for (size_t dim = 0; dim < dims.size(); ++dim) {
-          generate_indent(dims.size() + 2 - dim, o_);
-          o_ << "}" << EOL;
-        }
-        o_ << INDENT2 << "}" << EOL;
-      }
-      // extra loop and different accessor vs. vector
-      void operator()(matrix_var_decl const& x) const {
-        std::vector<expression> dims = x.dims_;
-        var_size_validator_(x);
-        var_resizer_(x);
-        o_ << INDENT2 << "vals_r__ = context__.vals_r(\""
-           << x.name_ << "\");" << EOL;
-        o_ << INDENT2 << "pos__ = 0;" << EOL;
-        o_ << INDENT2 << "size_t " << x.name_ << "_m_mat_lim__ = ";
-        generate_expression(x.M_, o_);
-        o_ << ";" << EOL;
-        o_ << INDENT2 << "size_t " << x.name_ << "_n_mat_lim__ = ";
-        generate_expression(x.N_, o_);
-        o_ << ";" << EOL;
-        o_ << INDENT2 << "for (size_t " << "n_mat__ = 0; " << "n_mat__ < "
-           << x.name_ << "_n_mat_lim__; ++n_mat__) {" << EOL;
-        o_ << INDENT3 << "for (size_t " << "m_mat__ = 0; " << "m_mat__ < "
-           << x.name_ << "_m_mat_lim__; ++m_mat__) {" << EOL;
-        size_t indentation = 3;
-        for (size_t dim_up = 0U; dim_up < dims.size(); ++dim_up) {
-          size_t dim = dims.size() - dim_up - 1U;
-          ++indentation;
-          generate_indent(indentation, o_);
-          o_ << "size_t " << x.name_ << "_limit_" << dim << "__ = ";
-          generate_expression(dims[dim], o_);
-          o_ << ";" << EOL;
-          generate_indent(indentation, o_);
-          o_ << "for (size_t i_" << dim << "__ = 0; i_" << dim << "__ < "
-             << x.name_ << "_limit_" << dim << "__; ++i_" << dim << "__) {"
-             << EOL;
-        }
-        generate_indent(indentation+1, o_);
-        o_ << x.name_;
-        for (size_t dim = 0; dim < dims.size(); ++dim)
-          o_ << "[i_" << dim << "__]";
-        o_ << "(m_mat__,n_mat__)";
-        o_ << " = vals_r__[pos__++];" << EOL;
-        for (size_t dim = 0; dim < dims.size(); ++dim) {
-          generate_indent(dims.size() + 2 - dim, o_);
-          o_ << "}" << EOL;
-        }
-        o_ << INDENT3 << "}" << EOL;
-        o_ << INDENT2 << "}" << EOL;
-      }
-      void operator()(corr_matrix_var_decl const& x) const {
-        // FIXME: cut-and-paste of cov_matrix,
-        //        very slightly different from matrix
-        std::vector<expression> dims = x.dims_;
-        var_size_validator_(x);
-        var_resizer_(x);
-        o_ << INDENT2
-           << "vals_r__ = context__.vals_r(\"" << x.name_ << "\");" << EOL;
-        o_ << INDENT2 << "pos__ = 0;" << EOL;
-        o_ << INDENT2 << "size_t " << x.name_ << "_k_mat_lim__ = ";
-        generate_expression(x.K_, o_);
-        o_ << ";" << EOL;
-        o_ << INDENT2
-           << "for (size_t " << "n_mat__ = 0; " << "n_mat__ < " << x.name_
-           << "_k_mat_lim__; ++n_mat__) {" << EOL;
-        o_ << INDENT3
-           << "for (size_t " << "m_mat__ = 0; " << "m_mat__ < " << x.name_
-           << "_k_mat_lim__; ++m_mat__) {" << EOL;
-        size_t indentation = 3;
-        for (size_t dim_up = 0U; dim_up < dims.size(); ++dim_up) {
-          size_t dim = dims.size() - dim_up - 1U;
-          ++indentation;
-          generate_indent(indentation, o_);
-          o_ << "size_t " << x.name_ << "_limit_" << dim << "__ = ";
-          generate_expression(dims[dim], o_);
-          o_ << ";" << EOL;
-          generate_indent(indentation, o_);
-          o_ << "for (size_t i_" << dim << "__ = 0; i_" << dim << "__ < "
-             << x.name_ << "_limit_" << dim << "__; ++i_" << dim << "__) {"
-             << EOL;
-        }
-        generate_indent(indentation+1, o_);
-        o_ << x.name_;
-        for (size_t dim = 0; dim < dims.size(); ++dim)
-          o_ << "[i_" << dim << "__]";
-        o_ << "(m_mat__,n_mat__)";
-        o_ << " = vals_r__[pos__++];" << EOL;
-        for (size_t dim = 0; dim < dims.size(); ++dim) {
-          generate_indent(dims.size() + 2 - dim, o_);
-          o_ << "}" << EOL;
-        }
-        o_ << INDENT3 << "}" << EOL;
-        o_ << INDENT2 << "}" << EOL;
-      }
-      void operator()(cholesky_factor_var_decl const& x) const {
-        // FIXME: cut and paste of cov_matrix
-        std::vector<expression> dims = x.dims_;
-        var_size_validator_(x);
-        var_resizer_(x);
-        o_ << INDENT2 << "vals_r__ = context__.vals_r(\""
-           << x.name_ << "\");" << EOL;
-        o_ << INDENT2 << "pos__ = 0;" << EOL;
-
-        o_ << INDENT2 << "size_t " << x.name_ << "_m_mat_lim__ = ";
-        generate_expression(x.M_, o_);
-        o_ << ";" << EOL;
-
-        o_ << INDENT2 << "size_t " << x.name_ << "_n_mat_lim__ = ";
-        generate_expression(x.N_, o_);
-        o_ << ";" << EOL;
-
-        o_ << INDENT2 << "for (size_t " << "n_mat__ = 0; " << "n_mat__ < "
-           << x.name_ << "_n_mat_lim__; ++n_mat__) {" << EOL;
-        o_ << INDENT3 << "for (size_t " << "m_mat__ = 0; " << "m_mat__ < "
-           << x.name_ << "_m_mat_lim__; ++m_mat__) {" << EOL;
-
-        size_t indentation = 3;
-        for (size_t dim_up = 0U; dim_up < dims.size(); ++dim_up) {
-          size_t dim = dims.size() - dim_up - 1U;
-          ++indentation;
-          generate_indent(indentation, o_);
-          o_ << "size_t " << x.name_ << "_limit_" << dim << "__ = ";
-          generate_expression(dims[dim], o_);
-          o_ << ";" << EOL;
-          generate_indent(indentation, o_);
-          o_ << "for (size_t i_" << dim << "__ = 0; i_" << dim << "__ < "
-             << x.name_ << "_limit_" << dim << "__; ++i_" << dim << "__) {"
-             << EOL;
-        }
-        generate_indent(indentation+1, o_);
-        o_ << x.name_;
-        for (size_t dim = 0; dim < dims.size(); ++dim)
-          o_ << "[i_" << dim << "__]";
-        o_ << "(m_mat__,n_mat__)";
-        o_ << " = vals_r__[pos__++];" << EOL;
-        for (size_t dim = 0; dim < dims.size(); ++dim) {
-          generate_indent(dims.size() + 2 - dim, o_);
-          o_ << "}" << EOL;
-        }
-
-        o_ << INDENT3 << "}" << EOL;
-        o_ << INDENT2 << "}" << EOL;
-      }
-      void operator()(cholesky_corr_var_decl const& x) const {
-        // FIXME: cut and paste of cholesky_factor_var_decl
-        std::vector<expression> dims = x.dims_;
-        var_size_validator_(x);
-        var_resizer_(x);
-        o_ << INDENT2 << "vals_r__ = context__.vals_r(\""
-           << x.name_ << "\");" << EOL;
-        o_ << INDENT2 << "pos__ = 0;" << EOL;
-
-        o_ << INDENT2 << "size_t " << x.name_ << "_m_mat_lim__ = ";
-        generate_expression(x.K_, o_);
-        o_ << ";" << EOL;
-
-        o_ << INDENT2 << "size_t " << x.name_ << "_n_mat_lim__ = ";
-        generate_expression(x.K_, o_);
-        o_ << ";" << EOL;
-
-        o_ << INDENT2 << "for (size_t " << "n_mat__ = 0; " << "n_mat__ < "
-           << x.name_ << "_n_mat_lim__; ++n_mat__) {" << EOL;
-        o_ << INDENT3 << "for (size_t " << "m_mat__ = 0; " << "m_mat__ < "
-           << x.name_ << "_m_mat_lim__; ++m_mat__) {" << EOL;
-
-        size_t indentation = 3;
-        for (size_t dim_up = 0U; dim_up < dims.size(); ++dim_up) {
-          size_t dim = dims.size() - dim_up - 1U;
-          ++indentation;
-          generate_indent(indentation, o_);
-          o_ << "size_t " << x.name_ << "_limit_" << dim << "__ = ";
-          generate_expression(dims[dim], o_);
-          o_ << ";" << EOL;
-          generate_indent(indentation, o_);
-          o_ << "for (size_t i_" << dim << "__ = 0; i_" << dim << "__ < "
-             << x.name_ << "_limit_" << dim << "__; ++i_" << dim << "__) {"
-             << EOL;
-        }
-        generate_indent(indentation+1, o_);
-        o_ << x.name_;
-        for (size_t dim = 0; dim < dims.size(); ++dim)
-          o_ << "[i_" << dim << "__]";
-        o_ << "(m_mat__,n_mat__)";
-        o_ << " = vals_r__[pos__++];" << EOL;
-        for (size_t dim = 0; dim < dims.size(); ++dim) {
-          generate_indent(dims.size() + 2 - dim, o_);
-          o_ << "}" << EOL;
-        }
-
-        o_ << INDENT3 << "}" << EOL;
-        o_ << INDENT2 << "}" << EOL;
-      }
-      void operator()(cov_matrix_var_decl const& x) const {
-        std::vector<expression> dims = x.dims_;
-        var_size_validator_(x);
-        var_resizer_(x);
-        o_ << INDENT2 << "vals_r__ = context__.vals_r(\"" << x.name_ << "\");"
-           << EOL;
-        o_ << INDENT2 << "pos__ = 0;" << EOL;
-        o_ << INDENT2 << "size_t " << x.name_ << "_k_mat_lim__ = ";
-        generate_expression(x.K_, o_);
-        o_ << ";" << EOL;
-        o_ << INDENT2 << "for (size_t " << "n_mat__ = 0; " << "n_mat__ < "
-           << x.name_ << "_k_mat_lim__; ++n_mat__) {" << EOL;
-        o_ << INDENT3 << "for (size_t " << "m_mat__ = 0; " << "m_mat__ < "
-           << x.name_ << "_k_mat_lim__; ++m_mat__) {" << EOL;
-        size_t indentation = 3;
-        for (size_t dim_up = 0U; dim_up < dims.size(); ++dim_up) {
-          size_t dim = dims.size() - dim_up - 1U;
-          ++indentation;
-          generate_indent(indentation, o_);
-          o_ << "size_t " << x.name_ << "_limit_" << dim << "__ = ";
-          generate_expression(dims[dim], o_);
-          o_ << ";" << EOL;
-          generate_indent(indentation, o_);
-          o_ << "for (size_t i_" << dim << "__ = 0; i_" << dim << "__ < "
-             << x.name_ << "_limit_" << dim << "__; ++i_" << dim << "__) {"
-             << EOL;
-        }
-        generate_indent(indentation+1, o_);
-        o_ << x.name_;
-        for (size_t dim = 0; dim < dims.size(); ++dim)
-          o_ << "[i_" << dim << "__]";
-        o_ << "(m_mat__,n_mat__)";
-        o_ << " = vals_r__[pos__++];" << EOL;
-        for (size_t dim = 0; dim < dims.size(); ++dim) {
-          generate_indent(dims.size() + 2 - dim, o_);
-          o_ << "}" << EOL;
-        }
-        o_ << INDENT3 << "}" << EOL;
-        o_ << INDENT2 << "}" << EOL;
-      }
-    };
-
-    void suppress_warning(const std::string& indent,
-                          const std::string& var_name,
-                          std::ostream& o) {
-      o << indent << "(void) "
-        << var_name << ";"
-        << " // dummy call to supress warning"
-        << EOL;
-    }
-
-    void generate_member_var_inits(const std::vector<var_decl>& vs,
-                                   std::ostream& o) {
-      dump_member_var_visgen vis(o);
-      for (size_t i = 0; i < vs.size(); ++i)
-        boost::apply_visitor(vis, vs[i].decl_);
-    }
-
-    void generate_destructor(const std::string& model_name,
-                             std::ostream& o) {
-      o << EOL
-        << INDENT << "~" << model_name << "() { }"
-        << EOL2;
-    }
-
-    // know all data is set and range expressions only depend on data
-    struct set_param_ranges_visgen : public visgen {
-      explicit set_param_ranges_visgen(std::ostream& o)
-        : visgen(o) {
-      }
-      void operator()(const nil& /*x*/) const { }
-      void operator()(const int_var_decl& x) const {
-        generate_increment_i(x.dims_);
-        // for loop for ranges
-        for (size_t i = 0; i < x.dims_.size(); ++i) {
-          generate_indent(i + 2, o_);
-          o_ << "for (size_t i_" << i << "__ = 0; ";
-          o_ << "i_" << i << "__ < ";
-          generate_expression(x.dims_[i], o_);
-          o_ << "; ++i_" << i << "__) {" << EOL;
-        }
-        // add range
-        generate_indent(x.dims_.size() + 2, o_);
-        o_ << "param_ranges_i__.push_back(std::pair<int, int>(";
-        generate_expression(x.range_.low_, o_);
-        o_ << ", ";
-        generate_expression(x.range_.high_, o_);
-        o_ << "));" << EOL;
-        // close for loop
-        for (size_t i = 0; i < x.dims_.size(); ++i) {
-          generate_indent(x.dims_.size() + 1 - i, o_);
-          o_ << "}" << EOL;
-        }
-      }
-      void operator()(const double_var_decl& x) const {
-        generate_increment(x.dims_);
-      }
-      void operator()(const vector_var_decl& x) const {
-        generate_increment(x.M_, x.dims_);
-      }
-      void operator()(const row_vector_var_decl& x) const {
-        generate_increment(x.N_, x.dims_);
-      }
-      void operator()(const matrix_var_decl& x) const {
-        generate_increment(x.M_, x.N_, x.dims_);
-      }
-      void operator()(const unit_vector_var_decl& x) const {
-        o_ << INDENT2 << "num_params_r__ += (";
-        generate_expression(x.K_, o_);
-        o_ << ")";
-        for (size_t i = 0; i < x.dims_.size(); ++i) {
-          o_ << " * ";
-          generate_expression(x.dims_[i], o_);
-        }
-        o_ << ";" << EOL;
-      }
-      void operator()(const simplex_var_decl& x) const {
-        // only K-1 vals
-        o_ << INDENT2 << "num_params_r__ += (";
-        generate_expression(x.K_, o_);
-        o_ << " - 1)";
-        for (size_t i = 0; i < x.dims_.size(); ++i) {
-          o_ << " * ";
-          generate_expression(x.dims_[i], o_);
-        }
-        o_ << ";" << EOL;
-      }
-      void operator()(const ordered_var_decl& x) const {
-        generate_increment(x.K_, x.dims_);
-      }
-      void operator()(const positive_ordered_var_decl& x) const {
-        generate_increment(x.K_, x.dims_);
-      }
-      void operator()(const cholesky_factor_var_decl& x) const {
-        o_ << INDENT2 << "num_params_r__ += ((";
-        // N * (N + 1) / 2  +  (M - N) * M
-        generate_expression(x.N_, o_);
-        o_ << " * (";
-        generate_expression(x.N_, o_);
-        o_ << " + 1)) / 2 + (";
-        generate_expression(x.M_, o_);
-        o_ << " - ";
-        generate_expression(x.N_, o_);
-        o_ << ") * ";
-        generate_expression(x.N_, o_);
-        o_ << ")";
-        for (size_t i = 0; i < x.dims_.size(); ++i) {
-          o_ << " * ";
-          generate_expression(x.dims_[i], o_);
-        }
-        o_ << ";" << EOL;
-      }
-      void operator()(const cholesky_corr_var_decl& x) const {
-        // FIXME: cut and paste ofcorr_matrix_var_decl
-        o_ << INDENT2 << "num_params_r__ += ((";
-        generate_expression(x.K_, o_);
-        o_ << " * (";
-        generate_expression(x.K_, o_);
-        o_ << " - 1)) / 2)";
-        for (size_t i = 0; i < x.dims_.size(); ++i) {
-          o_ << " * ";
-          generate_expression(x.dims_[i], o_);
-        }
-        o_ << ";" << EOL;
-      }
-      void operator()(const cov_matrix_var_decl& x) const {
-        // (K * (K - 1))/2 + K  ?? define fun(K) = ??
-        o_ << INDENT2 << "num_params_r__ += ((";
-        generate_expression(x.K_, o_);
-        o_ << " * (";
-        generate_expression(x.K_, o_);
-        o_ << " - 1)) / 2 + ";
-        generate_expression(x.K_, o_);
-        o_ << ")";
-        for (size_t i = 0; i < x.dims_.size(); ++i) {
-          o_ << " * ";
-          generate_expression(x.dims_[i], o_);
-        }
-        o_ << ";" << EOL;
-      }
-      void operator()(const corr_matrix_var_decl& x) const {
-        o_ << INDENT2 << "num_params_r__ += ((";
-        generate_expression(x.K_, o_);
-        o_ << " * (";
-        generate_expression(x.K_, o_);
-        o_ << " - 1)) / 2)";
-        for (size_t i = 0; i < x.dims_.size(); ++i) {
-          o_ << " * ";
-          generate_expression(x.dims_[i], o_);
-        }
-        o_ << ";" << EOL;
-      }
-      // cut-and-paste from next for r
-      void generate_increment_i(std::vector<expression> dims) const {
-        if (dims.size() == 0) {
-          o_ << INDENT2 << "++num_params_i__;" << EOL;
-          return;
-        }
-        o_ << INDENT2 << "num_params_r__ += ";
-        for (size_t i = 0; i < dims.size(); ++i) {
-          if (i > 0) o_ << " * ";
-          generate_expression(dims[i], o_);
-        }
-        o_ << ";" << EOL;
-      }
-      void generate_increment(std::vector<expression> dims) const {
-        if (dims.size() == 0) {
-          o_ << INDENT2 << "++num_params_r__;" << EOL;
-          return;
-        }
-        o_ << INDENT2 << "num_params_r__ += ";
-        for (size_t i = 0; i < dims.size(); ++i) {
-          if (i > 0) o_ << " * ";
-          generate_expression(dims[i], o_);
-        }
-        o_ << ";" << EOL;
-      }
-      void generate_increment(expression K,
-                              std::vector<expression> dims) const {
-        o_ << INDENT2 << "num_params_r__ += ";
-        generate_expression(K, o_);
-        for (size_t i = 0; i < dims.size(); ++i) {
-          o_ << " * ";
-          generate_expression(dims[i], o_);
-        }
-        o_ << ";" << EOL;
-      }
-      void generate_increment(expression M, expression N,
-                              std::vector<expression> dims) const {
-        o_ << INDENT2 << "num_params_r__ += ";
-        generate_expression(M, o_);
-        o_ << " * ";
-        generate_expression(N, o_);
-        for (size_t i = 0; i < dims.size(); ++i) {
-          o_ << " * ";
-          generate_expression(dims[i], o_);
-        }
-        o_ << ";" << EOL;
-      }
-    };
-
-    void generate_set_param_ranges(const std::vector<var_decl>& var_decls,
-                                   std::ostream& o) {
-      o << INDENT2 << "num_params_r__ = 0U;" << EOL;
-      o << INDENT2 << "param_ranges_i__.clear();" << EOL;
-      set_param_ranges_visgen vis(o);
-      for (size_t i = 0; i < var_decls.size(); ++i)
-        boost::apply_visitor(vis, var_decls[i].decl_);
-    }
-
-    void generate_constructor(const program& prog,
-                              const std::string& model_name,
-                              std::ostream& o) {
-      // constructor without RNG or template parameter
-      // FIXME(carpenter): remove this and only call full ctor
-      o << INDENT << model_name << "(stan::io::var_context& context__," << EOL;
-      o << INDENT << "    std::ostream* pstream__ = 0)" << EOL;
-      o << INDENT2 << ": prob_grad(0) {" << EOL;
-      o << INDENT2 << "typedef boost::ecuyer1988 rng_t;" << EOL;
-      o << INDENT2 << "rng_t base_rng(0);  // 0 seed default" << EOL;
-      o << INDENT2 << "ctor_body(context__, base_rng, pstream__);" << EOL;
-      o << INDENT << "}" << EOL2;
-
-      // constructor with specified RNG
-      o << INDENT << "template <class RNG>" << EOL;
-      o << INDENT << model_name << "(stan::io::var_context& context__," << EOL;
-      o << INDENT << "    RNG& base_rng__," << EOL;
-      o << INDENT << "    std::ostream* pstream__ = 0)" << EOL;
-      o << INDENT2 << ": prob_grad(0) {" << EOL;
-      o << INDENT2 << "ctor_body(context__, base_rng__, pstream__);" << EOL;
-      o << INDENT << "}" << EOL2;
-
-      // body of constructor now in function
-      o << INDENT << "template <class RNG>" << EOL;
-      o << INDENT << "void ctor_body(stan::io::var_context& context__," << EOL;
-      o << INDENT << "               RNG& base_rng__," << EOL;
-      o << INDENT << "               std::ostream* pstream__) {" << EOL;
-      o << INDENT2 << "current_statement_begin__ = -1;" << EOL2;
-      o << INDENT2 << "static const char* function__ = \""
-        << model_name << "_namespace::" << model_name << "\";" << EOL;
-      suppress_warning(INDENT2, "function__", o);
-      o << INDENT2 << "size_t pos__;" << EOL;
-      suppress_warning(INDENT2, "pos__", o);
-      o << INDENT2 << "std::vector<int> vals_i__;" << EOL;
-      o << INDENT2 << "std::vector<double> vals_r__;" << EOL;
-
-      generate_member_var_inits(prog.data_decl_, o);
-
-      o << EOL;
-      generate_comment("validate data", 2, o);
-      generate_validate_var_decls(prog.data_decl_, 2, o);
-
-      generate_var_resizing(prog.derived_data_decl_.first, o);
-      o << EOL;
-
-      o << INDENT2
-        << "double DUMMY_VAR__(std::numeric_limits<double>::quiet_NaN());"
-        << EOL;
-      o << INDENT2
-        << "(void) DUMMY_VAR__;  // suppress unused var warning" << EOL2;
-      generate_init_vars(prog.derived_data_decl_.first, 2, o);
-      o << EOL;
-
-      bool include_sampling = false;
-      bool is_var = false;
-      bool is_fun_return = false;
-      generate_located_statements(prog.derived_data_decl_.second,
-                                  2, o, include_sampling, is_var,
-                                  is_fun_return);
-
-      o << EOL;
-      generate_comment("validate transformed data", 2, o);
-      generate_validate_var_decls(prog.derived_data_decl_.first, 2, o);
-
-      o << EOL;
-      generate_comment("set parameter ranges", 2, o);
-      generate_set_param_ranges(prog.parameter_decl_, o);
-      // o << EOL << INDENT2 << "set_param_ranges();" << EOL;
-
-      o << INDENT << "}" << EOL;
-    }
-
-    struct generate_init_visgen : public visgen {
-      var_size_validating_visgen var_size_validator_;
-      explicit generate_init_visgen(std::ostream& o)
-        : visgen(o),
-          var_size_validator_(o, "initialization") {
-      }
-      void operator()(nil const& /*x*/) const { }  // dummy
-      void operator()(int_var_decl const& x) const {
-        generate_check_int(x.name_, x.dims_.size());
-        var_size_validator_(x);
-        generate_declaration(x.name_, "int", x.dims_);
-        generate_buffer_loop("i", x.name_, x.dims_);
-        generate_write_loop("integer(", x.name_, x.dims_);
-      }
-      template <typename D>
-      std::string function_args(const std::string& fun_prefix,
-                                const D& x) const {
-        std::stringstream ss;
-        ss << fun_prefix;
-        if (has_lub(x)) {
-          ss << "_lub_unconstrain(";
-          generate_expression(x.range_.low_.expr_, ss);
-          ss << ',';
-          generate_expression(x.range_.high_.expr_, ss);
-          ss << ',';
-        } else if (has_lb(x)) {
-          ss << "_lb_unconstrain(";
-          generate_expression(x.range_.low_.expr_, ss);
-          ss << ',';
-        } else if (has_ub(x)) {
-          ss << "_ub_unconstrain(";
-          generate_expression(x.range_.high_.expr_, ss);
-          ss << ',';
-        } else {
-          ss << "_unconstrain(";
-        }
-        return ss.str();
-      }
-
-      void operator()(double_var_decl const& x) const {
-        generate_check_double(x.name_, x.dims_.size());
-        var_size_validator_(x);
-        generate_declaration(x.name_, "double", x.dims_);
-        generate_buffer_loop("r", x.name_, x.dims_);
-        generate_write_loop(function_args("scalar", x),
-                            x.name_, x.dims_);
-      }
-      void operator()(vector_var_decl const& x) const {
-        generate_check_double(x.name_, x.dims_.size() + 1);
-        var_size_validator_(x);
-        generate_declaration(x.name_, "vector_d", x.dims_, x.M_);
-        generate_buffer_loop("r", x.name_, x.dims_, x.M_);
-        generate_write_loop(function_args("vector", x),
-                            x.name_, x.dims_);
-      }
-      void operator()(row_vector_var_decl const& x) const {
-        generate_check_double(x.name_, x.dims_.size() + 1);
-        var_size_validator_(x);
-        generate_declaration(x.name_, "row_vector_d", x.dims_, x.N_);
-        generate_buffer_loop("r", x.name_, x.dims_, x.N_);
-        generate_write_loop(function_args("row_vector", x),
-                            x.name_, x.dims_);
-      }
-      void operator()(matrix_var_decl const& x) const {
-        generate_check_double(x.name_, x.dims_.size() + 2);
-        var_size_validator_(x);
-        generate_declaration(x.name_, "matrix_d", x.dims_, x.M_, x.N_);
-        generate_buffer_loop("r", x.name_, x.dims_, x.M_, x.N_);
-        generate_write_loop(function_args("matrix", x),
-                            x.name_, x.dims_);
-      }
-      void operator()(unit_vector_var_decl const& x) const {
-        generate_check_double(x.name_, x.dims_.size() + 1);
-        var_size_validator_(x);
-        generate_declaration(x.name_, "vector_d", x.dims_, x.K_);
-        generate_buffer_loop("r", x.name_, x.dims_, x.K_);
-        generate_write_loop("unit_vector_unconstrain(", x.name_, x.dims_);
-      }
-      void operator()(simplex_var_decl const& x) const {
-        generate_check_double(x.name_, x.dims_.size() + 1);
-        var_size_validator_(x);
-        generate_declaration(x.name_, "vector_d", x.dims_, x.K_);
-        generate_buffer_loop("r", x.name_, x.dims_, x.K_);
-        generate_write_loop("simplex_unconstrain(", x.name_, x.dims_);
-      }
-      void operator()(ordered_var_decl const& x) const {
-        generate_check_double(x.name_, x.dims_.size() + 1);
-        var_size_validator_(x);
-        generate_declaration(x.name_, "vector_d", x.dims_, x.K_);
-        generate_buffer_loop("r", x.name_, x.dims_, x.K_);
-        generate_write_loop("ordered_unconstrain(", x.name_, x.dims_);
-      }
-      void operator()(positive_ordered_var_decl const& x) const {
-        generate_check_double(x.name_, x.dims_.size() + 1);
-        var_size_validator_(x);
-        generate_declaration(x.name_, "vector_d", x.dims_, x.K_);
-        generate_buffer_loop("r", x.name_, x.dims_, x.K_);
-        generate_write_loop("positive_ordered_unconstrain(", x.name_, x.dims_);
-      }
-      void operator()(cholesky_factor_var_decl const& x) const {
-        generate_check_double(x.name_, x.dims_.size() + 2);
-        var_size_validator_(x);
-        generate_declaration(x.name_, "matrix_d", x.dims_, x.M_, x.N_);
-        generate_buffer_loop("r", x.name_, x.dims_, x.M_, x.N_);
-        generate_write_loop("cholesky_factor_unconstrain(", x.name_, x.dims_);
-      }
-      void operator()(cholesky_corr_var_decl const& x) const {
-        generate_check_double(x.name_, x.dims_.size() + 2);
-        var_size_validator_(x);
-        generate_declaration(x.name_, "matrix_d", x.dims_, x.K_, x.K_);
-        generate_buffer_loop("r", x.name_, x.dims_, x.K_, x.K_);
-        generate_write_loop("cholesky_corr_unconstrain(", x.name_, x.dims_);
-      }
-      void operator()(cov_matrix_var_decl const& x) const {
-        generate_check_double(x.name_, x.dims_.size() + 2);
-        var_size_validator_(x);
-        generate_declaration(x.name_, "matrix_d", x.dims_, x.K_, x.K_);
-        generate_buffer_loop("r", x.name_, x.dims_, x.K_, x.K_);
-        generate_write_loop("cov_matrix_unconstrain(", x.name_, x.dims_);
-      }
-      void operator()(corr_matrix_var_decl const& x) const {
-        generate_check_double(x.name_, x.dims_.size() + 2);
-        var_size_validator_(x);
-        generate_declaration(x.name_, "matrix_d", x.dims_, x.K_, x.K_);
-        generate_buffer_loop("r", x.name_, x.dims_, x.K_, x.K_);
-        generate_write_loop("corr_matrix_unconstrain(", x.name_, x.dims_);
-      }
-      void generate_write_loop(const std::string& write_method_name,
-                               const std::string& var_name,
-                               const std::vector<expression>& dims) const {
-        generate_dims_loop_fwd(dims);
-        o_ << "try {"
-           << EOL
-           << INDENT3
-           << "writer__." << write_method_name;
-        generate_name_dims(var_name, dims.size());
-        o_ << ");"
-           << EOL
-           << INDENT2
-           << "} catch (const std::exception& e) { "
-           << EOL
-           << INDENT3
-           << "throw std::runtime_error("
-           << "std::string(\"Error transforming variable "
-           << var_name << ": \") + e.what());"
-           << EOL
-           << INDENT2
-           << "}"
-           << EOL;
-      }
-      void generate_name_dims(const std::string name,
-                              size_t num_dims) const {
-        o_ << name;
-        for (size_t i = 0; i < num_dims; ++i)
-          o_ << "[i" << i << "__]";
-      }
-      void generate_declaration(const std::string& name,
-                                const std::string& base_type,
-                                const std::vector<expression>& dims,
-                                const expression& type_arg1 = expression(),
-                                const expression& type_arg2 = expression())
-      const {
-        o_ << INDENT2;
-        generate_type(base_type, dims, dims.size(), o_);
-        o_ << ' ' << name;
-
-        generate_initializer(o_, base_type, dims, type_arg1, type_arg2);
-      }
-      void generate_indent_num_dims(size_t base_indent,
-                                    const std::vector<expression>& dims,
-                                    const expression& dim1,
-                                    const expression& dim2) const {
-        generate_indent(dims.size() + base_indent, o_);
-        if (!is_nil(dim1)) o_ << INDENT;
-        if (!is_nil(dim2)) o_ << INDENT;
-      }
-      void generate_buffer_loop(const std::string& base_type,
-                                const std::string& name,
-                                const std::vector<expression>& dims,
-                                const expression& dim1 = expression(),
-                                const expression& dim2 = expression(),
-                                int indent = 2U) const {
-        size_t size = dims.size();
-        bool is_matrix = !is_nil(dim1) && !is_nil(dim2);
-        bool is_vector = !is_nil(dim1) && is_nil(dim2);
-        int extra_indent = is_matrix ? 2U : is_vector ? 1U : 0U;
-        if (is_matrix) {
-          generate_indent(indent, o_);
-          o_ << "for (int j2__ = 0U; j2__ < ";
-          generate_expression(dim2.expr_, o_);
-          o_ << "; ++j2__)" << EOL;
-
-          generate_indent(indent+1, o_);
-          o_ << "for (int j1__ = 0U; j1__ < ";
-          generate_expression(dim1.expr_, o_);
-          o_ << "; ++j1__)" << EOL;
-        } else if (is_vector) {
-          generate_indent(indent, o_);
-          o_ << "for (int j1__ = 0U; j1__ < ";
-          generate_expression(dim1.expr_, o_);
-          o_ << "; ++j1__)" << EOL;
-        }
-        for (size_t i = 0; i < size; ++i) {
-          size_t idx = size - i - 1;
-          generate_indent(i + indent + extra_indent, o_);
-          o_ << "for (int i" << idx << "__ = 0U; i" << idx << "__ < ";
-          generate_expression(dims[idx].expr_, o_);
-          o_ << "; ++i" << idx << "__)" << EOL;
-        }
-        generate_indent_num_dims(2U, dims, dim1, dim2);
-        o_ << name;
-        for (size_t i = 0; i < dims.size(); ++i)
-          o_ << "[i" << i << "__]";
-        if (is_matrix)
-          o_ << "(j1__,j2__)";
-        else if (is_vector)
-          o_ << "(j1__)";
-        o_ << " = vals_" << base_type << "__[pos__++];" << EOL;
-      }
-      void generate_dims_loop_fwd(const std::vector<expression>& dims,
-                                  int indent = 2U) const {
-        size_t size = dims.size();
-        for (size_t i = 0; i < size; ++i) {
-          generate_indent(i + indent, o_);
-          o_ << "for (int i" << i << "__ = 0U; i" << i << "__ < ";
-          generate_expression(dims[i].expr_, o_);
-          o_ << "; ++i" << i << "__)" << EOL;
-        }
-        generate_indent(2U + dims.size(), o_);
-      }
-      void generate_check_int(const std::string& name, size_t /*n*/) const {
-        o_ << EOL << INDENT2
-           << "if (!(context__.contains_i(\"" << name << "\")))"
-           << EOL << INDENT3
-           << "throw std::runtime_error(\"variable " << name << " missing\");"
-           << EOL;
-        o_ << INDENT2 << "vals_i__ = context__.vals_i(\"" << name << "\");"
-           << EOL;
-        o_ << INDENT2 << "pos__ = 0U;" << EOL;
-      }
-      void generate_check_double(const std::string& name, size_t /*n*/) const {
-        o_ << EOL << INDENT2
-           << "if (!(context__.contains_r(\"" << name << "\")))"
-           << EOL << INDENT3
-           << "throw std::runtime_error(\"variable " << name << " missing\");"
-           << EOL;
-        o_ << INDENT2
-           << "vals_r__ = context__.vals_r(\"" << name << "\");" << EOL;
-        o_ << INDENT2 << "pos__ = 0U;" << EOL;
-      }
-    };
-
-
-    void generate_init_method(const std::vector<var_decl>& vs,
-                              std::ostream& o) {
-      o << EOL;
-      o << INDENT
-        << "void transform_inits(const stan::io::var_context& context__,"
-        << EOL;
-      o << INDENT << "                     std::vector<int>& params_i__,"
-        << EOL;
-      o << INDENT << "                     std::vector<double>& params_r__,"
-        << EOL;
-      o << INDENT << "                     std::ostream* pstream__) const {"
-        << EOL;
-      o << INDENT2 << "stan::io::writer<double> "
-        << "writer__(params_r__,params_i__);"
-        << EOL;
-      o << INDENT2 << "size_t pos__;" << EOL;
-      o << INDENT2 << "(void) pos__; // dummy call to supress warning" << EOL;
-      o << INDENT2 << "std::vector<double> vals_r__;" << EOL;
-      o << INDENT2 << "std::vector<int> vals_i__;"
-        << EOL;
-      generate_init_visgen vis(o);
-      for (size_t i = 0; i < vs.size(); ++i)
-        boost::apply_visitor(vis, vs[i].decl_);
-
-      o << EOL
-        << INDENT2 << "params_r__ = writer__.data_r();" << EOL;
-      o << INDENT2 << "params_i__ = writer__.data_i();" << EOL;
-      o << INDENT << "}" << EOL2;
-
-      o << INDENT
-        << "void transform_inits(const stan::io::var_context& context," << EOL;
-      o << INDENT
-        << "                     "
-        << "Eigen::Matrix<double,Eigen::Dynamic,1>& params_r," << EOL;
-      o << INDENT
-        << "                     std::ostream* pstream__) const {" << EOL;
-      o << INDENT << "  std::vector<double> params_r_vec;" << EOL;
-      o << INDENT << "  std::vector<int> params_i_vec;" << EOL;
-      o << INDENT
-        << "  transform_inits(context, params_i_vec, params_r_vec, pstream__);"
-        << EOL;
-      o << INDENT << "  params_r.resize(params_r_vec.size());" << EOL;
-      o << INDENT << "  for (int i = 0; i < params_r.size(); ++i)" << EOL;
-      o << INDENT << "    params_r(i) = params_r_vec[i];" << EOL;
-      o << INDENT << "}" << EOL2;
-    }
-
-    struct write_dims_visgen : public visgen {
-      explicit write_dims_visgen(std::ostream& o)
-        : visgen(o) {
-      }
-      void operator()(const nil& /*x*/) const  { }
-      void operator()(const int_var_decl& x) const {
-        generate_dims_array(EMPTY_EXP_VECTOR, x.dims_);
-      }
-      void operator()(const double_var_decl& x) const {
-        generate_dims_array(EMPTY_EXP_VECTOR, x.dims_);
-      }
-      void operator()(const vector_var_decl& x) const {
-        std::vector<expression> matrix_args;
-        matrix_args.push_back(x.M_);
-        generate_dims_array(matrix_args, x.dims_);
-      }
-      void operator()(const row_vector_var_decl& x) const {
-        std::vector<expression> matrix_args;
-        matrix_args.push_back(x.N_);
-        generate_dims_array(matrix_args, x.dims_);
-      }
-      void operator()(const matrix_var_decl& x) const {
-        std::vector<expression> matrix_args;
-        matrix_args.push_back(x.M_);
-        matrix_args.push_back(x.N_);
-        generate_dims_array(matrix_args, x.dims_);
-      }
-      void operator()(const unit_vector_var_decl& x) const {
-        std::vector<expression> matrix_args;
-        matrix_args.push_back(x.K_);
-        generate_dims_array(matrix_args, x.dims_);
-      }
-      void operator()(const simplex_var_decl& x) const {
-        std::vector<expression> matrix_args;
-        matrix_args.push_back(x.K_);
-        generate_dims_array(matrix_args, x.dims_);
-      }
-      void operator()(const ordered_var_decl& x) const {
-        std::vector<expression> matrix_args;
-        matrix_args.push_back(x.K_);
-        generate_dims_array(matrix_args, x.dims_);
-      }
-      void operator()(const positive_ordered_var_decl& x) const {
-        std::vector<expression> matrix_args;
-        matrix_args.push_back(x.K_);
-        generate_dims_array(matrix_args, x.dims_);
-      }
-      void operator()(const cholesky_factor_var_decl& x) const {
-        std::vector<expression> matrix_args;
-        matrix_args.push_back(x.M_);
-        matrix_args.push_back(x.N_);
-        generate_dims_array(matrix_args, x.dims_);
-      }
-      void operator()(const cholesky_corr_var_decl& x) const {
-        std::vector<expression> matrix_args;
-        matrix_args.push_back(x.K_);
-        matrix_args.push_back(x.K_);
-        generate_dims_array(matrix_args, x.dims_);
-      }
-      void operator()(const cov_matrix_var_decl& x) const {
-        std::vector<expression> matrix_args;
-        matrix_args.push_back(x.K_);
-        matrix_args.push_back(x.K_);
-        generate_dims_array(matrix_args, x.dims_);
-      }
-      void operator()(const corr_matrix_var_decl& x) const {
-        std::vector<expression> matrix_args;
-        matrix_args.push_back(x.K_);
-        matrix_args.push_back(x.K_);
-        generate_dims_array(matrix_args, x.dims_);
-      }
-      void
-      generate_dims_array(const std::vector<expression>& matrix_dims_exprs,
-                          const std::vector<expression>& array_dims_exprs)
-        const {
-        o_ << INDENT2 << "dims__.resize(0);" << EOL;
-        for (size_t i = 0; i < array_dims_exprs.size(); ++i) {
-          o_ << INDENT2 << "dims__.push_back(";
-          generate_expression(array_dims_exprs[i].expr_, o_);
-          o_ << ");" << EOL;
-        }
-        // cut and paste above with matrix_dims_exprs
-        for (size_t i = 0; i < matrix_dims_exprs.size(); ++i) {
-          o_ << INDENT2 << "dims__.push_back(";
-          generate_expression(matrix_dims_exprs[i].expr_, o_);
-          o_ << ");" << EOL;
-        }
-        o_ << INDENT2 << "dimss__.push_back(dims__);" << EOL;
-      }
-    };
-
-    void generate_dims_method(const program& prog,
-                              std::ostream& o) {
-      write_dims_visgen vis(o);
-      o << EOL << INDENT
-        << "void get_dims(std::vector<std::vector<size_t> >& dimss__) const {"
-        << EOL;
-
-      o << INDENT2 << "dimss__.resize(0);" << EOL;
-      o << INDENT2 << "std::vector<size_t> dims__;" << EOL;
-
-      // parameters
-      for (size_t i = 0; i < prog.parameter_decl_.size(); ++i) {
-        boost::apply_visitor(vis, prog.parameter_decl_[i].decl_);
-      }
-      // transformed parameters
-      for (size_t i = 0; i < prog.derived_decl_.first.size(); ++i) {
-        boost::apply_visitor(vis, prog.derived_decl_.first[i].decl_);
-      }
-      // generated quantities
-      for (size_t i = 0; i < prog.generated_decl_.first.size(); ++i) {
-        boost::apply_visitor(vis, prog.generated_decl_.first[i].decl_);
-      }
-      o << INDENT << "}" << EOL2;
-    }
-
-
-
-    struct write_param_names_visgen : public visgen {
-      explicit write_param_names_visgen(std::ostream& o)
-        : visgen(o) {
-      }
-      void operator()(const nil& /*x*/) const  { }
-      void operator()(const int_var_decl& x) const {
-        generate_param_names(x.name_);
-      }
-      void operator()(const double_var_decl& x) const {
-        generate_param_names(x.name_);
-      }
-      void operator()(const vector_var_decl& x) const {
-        generate_param_names(x.name_);
-      }
-      void operator()(const row_vector_var_decl& x) const {
-        generate_param_names(x.name_);
-      }
-      void operator()(const matrix_var_decl& x) const {
-        generate_param_names(x.name_);
-      }
-      void operator()(const unit_vector_var_decl& x) const {
-        generate_param_names(x.name_);
-      }
-      void operator()(const simplex_var_decl& x) const {
-        generate_param_names(x.name_);
-      }
-      void operator()(const ordered_var_decl& x) const {
-        generate_param_names(x.name_);
-      }
-      void operator()(const positive_ordered_var_decl& x) const {
-        generate_param_names(x.name_);
-      }
-      void operator()(const cholesky_factor_var_decl& x) const {
-        generate_param_names(x.name_);
-      }
-      void operator()(const cholesky_corr_var_decl& x) const {
-        generate_param_names(x.name_);
-      }
-      void operator()(const cov_matrix_var_decl& x) const {
-        generate_param_names(x.name_);
-      }
-      void operator()(const corr_matrix_var_decl& x) const {
-        generate_param_names(x.name_);
-      }
-      void
-      generate_param_names(const std::string& name) const {
-        o_ << INDENT2
-           << "names__.push_back(\"" << name << "\");"
-           << EOL;
-      }
-    };
-
-
-    void generate_param_names_method(const program& prog,
-                                     std::ostream& o) {
-      write_param_names_visgen vis(o);
-      o << EOL << INDENT
-        << "void get_param_names(std::vector<std::string>& names__) const {"
-        << EOL;
-
-      o << INDENT2
-        << "names__.resize(0);"
-        << EOL;
-
-      // parameters
-      for (size_t i = 0; i < prog.parameter_decl_.size(); ++i) {
-        boost::apply_visitor(vis, prog.parameter_decl_[i].decl_);
-      }
-      // transformed parameters
-      for (size_t i = 0; i < prog.derived_decl_.first.size(); ++i) {
-        boost::apply_visitor(vis, prog.derived_decl_.first[i].decl_);
-      }
-      // generated quantities
-      for (size_t i = 0; i < prog.generated_decl_.first.size(); ++i) {
-        boost::apply_visitor(vis, prog.generated_decl_.first[i].decl_);
-      }
-
-      o << INDENT << "}" << EOL2;
-    }
-
-
-
-    struct constrained_param_names_visgen : public visgen {
-      explicit constrained_param_names_visgen(std::ostream& o)
-        : visgen(o) {
-      }
-      void operator()(const nil& /*x*/) const  { }
-      void operator()(const int_var_decl& x) const {
-        generate_param_names_array(EMPTY_EXP_VECTOR, x.name_, x.dims_);
-      }
-      void operator()(const double_var_decl& x) const {
-        generate_param_names_array(EMPTY_EXP_VECTOR, x.name_, x.dims_);
-      }
-      void operator()(const vector_var_decl& x) const {
-        std::vector<expression> matrix_args;
-        matrix_args.push_back(x.M_);
-        generate_param_names_array(matrix_args, x.name_, x.dims_);
-      }
-      void operator()(const row_vector_var_decl& x) const {
-        std::vector<expression> matrix_args;
-        matrix_args.push_back(x.N_);
-        generate_param_names_array(matrix_args, x.name_, x.dims_);
-      }
-      void operator()(const matrix_var_decl& x) const {
-        std::vector<expression> matrix_args;
-        matrix_args.push_back(x.M_);
-        matrix_args.push_back(x.N_);
-        generate_param_names_array(matrix_args, x.name_, x.dims_);
-      }
-      void operator()(const unit_vector_var_decl& x) const {
-        std::vector<expression> matrix_args;
-        matrix_args.push_back(x.K_);
-        generate_param_names_array(matrix_args, x.name_, x.dims_);
-      }
-      void operator()(const simplex_var_decl& x) const {
-        std::vector<expression> matrix_args;
-        matrix_args.push_back(x.K_);
-        generate_param_names_array(matrix_args, x.name_, x.dims_);
-      }
-      void operator()(const ordered_var_decl& x) const {
-        std::vector<expression> matrix_args;
-        matrix_args.push_back(x.K_);
-        generate_param_names_array(matrix_args, x.name_, x.dims_);
-      }
-      void operator()(const positive_ordered_var_decl& x) const {
-        std::vector<expression> matrix_args;
-        matrix_args.push_back(x.K_);
-        generate_param_names_array(matrix_args, x.name_, x.dims_);
-      }
-      void operator()(const cholesky_factor_var_decl& x) const {
-        std::vector<expression> matrix_args;
-        matrix_args.push_back(x.M_);
-        matrix_args.push_back(x.N_);
-        generate_param_names_array(matrix_args, x.name_, x.dims_);
-      }
-      void operator()(const cholesky_corr_var_decl& x) const {
-        std::vector<expression> matrix_args;
-        matrix_args.push_back(x.K_);
-        matrix_args.push_back(x.K_);
-        generate_param_names_array(matrix_args, x.name_, x.dims_);
-      }
-      void operator()(const cov_matrix_var_decl& x) const {
-        std::vector<expression> matrix_args;
-        matrix_args.push_back(x.K_);
-        matrix_args.push_back(x.K_);
-        generate_param_names_array(matrix_args, x.name_, x.dims_);
-      }
-      void operator()(const corr_matrix_var_decl& x) const {
-        std::vector<expression> matrix_args;
-        matrix_args.push_back(x.K_);
-        matrix_args.push_back(x.K_);
-        generate_param_names_array(matrix_args, x.name_, x.dims_);
-      }
-      void
-      generate_param_names_array(const std::vector<expression>& matrix_dims,
-                                 const std::string& name,
-                                 const std::vector<expression>& dims) const {
-        // begin for loop dims
-        std::vector<expression> combo_dims(dims);
-        for (size_t i = 0; i < matrix_dims.size(); ++i)
-          combo_dims.push_back(matrix_dims[i]);
-
-        for (size_t i = combo_dims.size(); i-- > 0; ) {
-          generate_indent(1 + combo_dims.size() - i, o_);
-          o_ << "for (int k_" << i << "__ = 1;"
-             << " k_" << i << "__ <= ";
-          generate_expression(combo_dims[i].expr_, o_);
-          o_ << "; ++k_" << i << "__) {" << EOL;  // begin (1)
-        }
-
-        generate_indent(2 + combo_dims.size(), o_);
-        o_ << "param_name_stream__.str(std::string());" << EOL;
-
-        generate_indent(2 + combo_dims.size(), o_);
-        o_ << "param_name_stream__ << \"" << name << '"';
-
-        for (size_t i = 0; i < combo_dims.size(); ++i)
-          o_ << " << '.' << k_" << i << "__";
-        o_ << ';' << EOL;
-
-        generate_indent(2 + combo_dims.size(), o_);
-        o_ << "param_names__.push_back(param_name_stream__.str());" << EOL;
-
-        // end for loop dims
-        for (size_t i = 0; i < combo_dims.size(); ++i) {
-          generate_indent(1 + combo_dims.size() - i, o_);
-          o_ << "}" << EOL;  // end (1)
-        }
-      }
-    };
-
-
-    void generate_constrained_param_names_method(const program& prog,
-                                                 std::ostream& o) {
-      o << EOL << INDENT
-        << "void constrained_param_names("
-        << "std::vector<std::string>& param_names__,"
-        << EOL << INDENT
-        << "                             bool include_tparams__ = true,"
-        << EOL << INDENT
-        << "                             bool include_gqs__ = true) const {"
-        << EOL << INDENT2
-        << "std::stringstream param_name_stream__;" << EOL;
-
-      constrained_param_names_visgen vis(o);
-      // parameters
-      for (size_t i = 0; i < prog.parameter_decl_.size(); ++i) {
-        boost::apply_visitor(vis, prog.parameter_decl_[i].decl_);
-      }
-
-      o << EOL << INDENT2
-        << "if (!include_gqs__ && !include_tparams__) return;"
-        << EOL;
-
-      // transformed parameters
-      for (size_t i = 0; i < prog.derived_decl_.first.size(); ++i) {
-        boost::apply_visitor(vis, prog.derived_decl_.first[i].decl_);
-      }
-
-      o << EOL << INDENT2
-        << "if (!include_gqs__) return;"
-        << EOL;
-
-      // generated quantities
-      for (size_t i = 0; i < prog.generated_decl_.first.size(); ++i) {
-        boost::apply_visitor(vis, prog.generated_decl_.first[i].decl_);
-      }
-
-      o << INDENT << "}" << EOL2;
-    }
-
-    struct unconstrained_param_names_visgen : public visgen {
-      explicit unconstrained_param_names_visgen(std::ostream& o)
-        : visgen(o) {
-      }
-      void operator()(const nil& /*x*/) const  { }
-      void operator()(const int_var_decl& x) const {
-        generate_param_names_array(EMPTY_EXP_VECTOR, x.name_, x.dims_);
-      }
-      void operator()(const double_var_decl& x) const {
-        generate_param_names_array(EMPTY_EXP_VECTOR, x.name_, x.dims_);
-      }
-      void operator()(const vector_var_decl& x) const {
-        std::vector<expression> matrix_args;
-        matrix_args.push_back(x.M_);
-        generate_param_names_array(matrix_args, x.name_, x.dims_);
-      }
-      void operator()(const row_vector_var_decl& x) const {
-        std::vector<expression> matrix_args;
-        matrix_args.push_back(x.N_);
-        generate_param_names_array(matrix_args, x.name_, x.dims_);
-      }
-      void operator()(const matrix_var_decl& x) const {
-        std::vector<expression> matrix_args;
-        matrix_args.push_back(x.M_);
-        matrix_args.push_back(x.N_);
-        generate_param_names_array(matrix_args, x.name_, x.dims_);
-      }
-      void operator()(const unit_vector_var_decl& x) const {
-        std::vector<expression> matrix_args;
-        matrix_args.push_back(x.K_);
-        generate_param_names_array(matrix_args, x.name_, x.dims_);
-      }
-      void operator()(const simplex_var_decl& x) const {
-        std::vector<expression> matrix_args;
-        matrix_args.push_back(binary_op(x.K_, "-", int_literal(1)));
-        generate_param_names_array(matrix_args, x.name_, x.dims_);
-      }
-      void operator()(const ordered_var_decl& x) const {
-        std::vector<expression> matrix_args;
-        matrix_args.push_back(x.K_);
-        generate_param_names_array(matrix_args, x.name_, x.dims_);
-      }
-      void operator()(const positive_ordered_var_decl& x) const {
-        std::vector<expression> matrix_args;
-        matrix_args.push_back(x.K_);
-        generate_param_names_array(matrix_args, x.name_, x.dims_);
-      }
-      void operator()(const cholesky_factor_var_decl& x) const {
-        // FIXME: cut-and-paste of cov_matrix
-        std::vector<expression> matrix_args;
-        // (N * (N + 1)) / 2 + (M - N) * N
-        matrix_args.push_back(binary_op(binary_op(binary_op(x.N_,
-                                                            "*",
-                                                            binary_op(x.N_,
-                                                                      "+",
-                                                               int_literal(1))),
-                                                  "/",
-                                                  int_literal(2)),
-                                        "+",
-                                        binary_op(binary_op(x.M_,
-                                                            "-",
-                                                            x.N_),
-                                                  "*",
-                                                  x.N_)));
-        generate_param_names_array(matrix_args, x.name_, x.dims_);
-      }
-      void operator()(const cholesky_corr_var_decl& x) const {
-        // FIXME: cut-and-paste of corr_matrix
-        std::vector<expression> matrix_args;
-        // (K * (K - 1)) / 2
-        matrix_args.push_back(binary_op(binary_op(x.K_,
-                                                  "*",
-                                                  binary_op(x.K_,
-                                                            "-",
-                                                            int_literal(1))),
-                                        "/",
-                                        int_literal(2)));
-        generate_param_names_array(matrix_args, x.name_, x.dims_);
-      }
-      void operator()(const cov_matrix_var_decl& x) const {
-        std::vector<expression> matrix_args;
-        matrix_args.push_back(binary_op(x.K_,
-                                        "+",
-                                        binary_op(binary_op(x.K_,
-                                                            "*",
-                                                            binary_op(x.K_,
-                                                                      "-",
-                                                               int_literal(1))),
-                               "/",
-                               int_literal(2))));
-        generate_param_names_array(matrix_args, x.name_, x.dims_);
-      }
-      void operator()(const corr_matrix_var_decl& x) const {
-        std::vector<expression> matrix_args;
-        matrix_args.push_back(binary_op(binary_op(x.K_,
-                                                  "*",
-                                                  binary_op(x.K_,
-                                                            "-",
-                                                            int_literal(1))),
-                                        "/",
-                                        int_literal(2)));
-        generate_param_names_array(matrix_args, x.name_, x.dims_);
-      }
-      // FIXME: sharing instead of cut-and-paste from constrained
-      void
-      generate_param_names_array(const std::vector<expression>& matrix_dims,
-                                 const std::string& name,
-                                 const std::vector<expression>& dims) const {
-        // begin for loop dims
-        std::vector<expression> combo_dims(dims);
-        for (size_t i = 0; i < matrix_dims.size(); ++i)
-          combo_dims.push_back(matrix_dims[i]);
-
-        for (size_t i = combo_dims.size(); i-- > 0; ) {
-          generate_indent(1 + combo_dims.size() - i, o_);
-          o_ << "for (int k_" << i << "__ = 1;"
-             << " k_" << i << "__ <= ";
-          generate_expression(combo_dims[i].expr_, o_);
-          o_ << "; ++k_" << i << "__) {" << EOL;  // begin (1)
-        }
-
-        generate_indent(2 + combo_dims.size(), o_);
-        o_ << "param_name_stream__.str(std::string());" << EOL;
-
-        generate_indent(2 + combo_dims.size(), o_);
-        o_ << "param_name_stream__ << \"" << name << '"';
-
-        for (size_t i = 0; i < combo_dims.size(); ++i)
-          o_ << " << '.' << k_" << i << "__";
-        o_ << ';' << EOL;
-
-        generate_indent(2 + combo_dims.size(), o_);
-        o_ << "param_names__.push_back(param_name_stream__.str());" << EOL;
-
-        // end for loop dims
-        for (size_t i = 0; i < combo_dims.size(); ++i) {
-          generate_indent(1 + combo_dims.size() - i, o_);
-          o_ << "}" << EOL;  // end (1)
-        }
-      }
-    };
-
-
-    void generate_unconstrained_param_names_method(const program& prog,
-                                                   std::ostream& o) {
-      o << EOL << INDENT
-        << "void unconstrained_param_names("
-        << "std::vector<std::string>& param_names__,"
-        << EOL << INDENT
-        << "                               bool include_tparams__ = true,"
-        << EOL << INDENT
-        << "                               bool include_gqs__ = true) const {"
-        << EOL << INDENT2
-        << "std::stringstream param_name_stream__;" << EOL;
-
-      unconstrained_param_names_visgen vis(o);
-      // parameters
-      for (size_t i = 0; i < prog.parameter_decl_.size(); ++i) {
-        boost::apply_visitor(vis, prog.parameter_decl_[i].decl_);
-      }
-
-      o << EOL << INDENT2
-        << "if (!include_gqs__ && !include_tparams__) return;"
-        << EOL;
-
-      // transformed parameters
-      for (size_t i = 0; i < prog.derived_decl_.first.size(); ++i) {
-        boost::apply_visitor(vis, prog.derived_decl_.first[i].decl_);
-      }
-
-      o << EOL << INDENT2
-        << "if (!include_gqs__) return;"
-        << EOL;
-
-      // generated quantities
-      for (size_t i = 0; i < prog.generated_decl_.first.size(); ++i) {
-        boost::apply_visitor(vis, prog.generated_decl_.first[i].decl_);
-      }
-
-      o << INDENT << "}" << EOL2;
-    }
-
-
-    // see init_member_var_visgen for cut & paste
-    struct write_array_visgen : public visgen {
-      explicit write_array_visgen(std::ostream& o)
-        : visgen(o) {
-      }
-      void operator()(const nil& /*x*/) const { }
-      void operator()(const int_var_decl& x) const {
-        generate_initialize_array("int", "integer", EMPTY_EXP_VECTOR,
-                                  x.name_, x.dims_);
-      }
-      // fixme -- reuse cut-and-pasted from other lub reader case
-      template <typename D>
-      void generate_initialize_array_bounded(const D& x,
-                                             const std::string& base_type,
-                                             const std::string& read_fun_prefix,
-                                const std::vector<expression>& dim_args) const {
-        std::vector<expression> read_args;
-        std::string read_fun(read_fun_prefix);
-        if (has_lub(x)) {
-          read_fun += "_lub";
-          read_args.push_back(x.range_.low_);
-          read_args.push_back(x.range_.high_);
-        } else if (has_lb(x)) {
-          read_fun += "_lb";
-          read_args.push_back(x.range_.low_);
-        } else if (has_ub(x)) {
-          read_fun += "_ub";
-          read_args.push_back(x.range_.high_);
-        }
-        for (size_t i = 0; i < dim_args.size(); ++i)
-          read_args.push_back(dim_args[i]);
-        generate_initialize_array(base_type, read_fun, read_args,
-                                  x.name_, x.dims_);
-      }
-
-      void operator()(const double_var_decl& x) const {
-        std::vector<expression> read_args;
-        generate_initialize_array_bounded(x, "double", "scalar", read_args);
-      }
-      void operator()(const vector_var_decl& x) const {
-        std::vector<expression> read_args;
-        read_args.push_back(x.M_);
-        generate_initialize_array_bounded(x, "vector_d", "vector", read_args);
-      }
-      void operator()(const row_vector_var_decl& x) const {
-        std::vector<expression> read_args;
-        read_args.push_back(x.N_);
-        generate_initialize_array_bounded(x, "row_vector_d", "row_vector",
-                                          read_args);
-      }
-      void operator()(const matrix_var_decl& x) const {
-        std::vector<expression> read_args;
-        read_args.push_back(x.M_);
-        read_args.push_back(x.N_);
-        generate_initialize_array_bounded(x, "matrix_d", "matrix", read_args);
-      }
-      void operator()(const unit_vector_var_decl& x) const {
-        std::vector<expression> read_args;
-        read_args.push_back(x.K_);
-        generate_initialize_array("vector_d", "unit_vector", read_args,
-                                  x.name_, x.dims_);
-      }
-      void operator()(const simplex_var_decl& x) const {
-        std::vector<expression> read_args;
-        read_args.push_back(x.K_);
-        generate_initialize_array("vector_d", "simplex", read_args,
-                                  x.name_, x.dims_);
-      }
-      void operator()(const ordered_var_decl& x) const {
-        std::vector<expression> read_args;
-        read_args.push_back(x.K_);
-        generate_initialize_array("vector_d", "ordered", read_args,
-                                  x.name_, x.dims_);
-      }
-      void operator()(const positive_ordered_var_decl& x) const {
-        std::vector<expression> read_args;
-        read_args.push_back(x.K_);
-        generate_initialize_array("vector_d", "positive_ordered", read_args,
-                                  x.name_, x.dims_);
-      }
-      void operator()(const cholesky_factor_var_decl& x) const {
-        std::vector<expression> read_args;
-        read_args.push_back(x.M_);
-        read_args.push_back(x.N_);
-        generate_initialize_array("matrix_d", "cholesky_factor", read_args,
-                                  x.name_, x.dims_);
-      }
-      void operator()(const cholesky_corr_var_decl& x) const {
-        std::vector<expression> read_args;
-        read_args.push_back(x.K_);
-        generate_initialize_array("matrix_d", "cholesky_corr", read_args,
-                                  x.name_, x.dims_);
-      }
-      void operator()(const cov_matrix_var_decl& x) const {
-        std::vector<expression> read_args;
-        read_args.push_back(x.K_);
-        generate_initialize_array("matrix_d", "cov_matrix", read_args,
-                                  x.name_, x.dims_);
-      }
-      void operator()(const corr_matrix_var_decl& x) const {
-        std::vector<expression> read_args;
-        read_args.push_back(x.K_);
-        generate_initialize_array("matrix_d", "corr_matrix", read_args,
-                                  x.name_, x.dims_);
-      }
-      void generate_initialize_array(const std::string& var_type,
-                                     const std::string& read_type,
-                                     const std::vector<expression>& read_args,
-                                     const std::string& name,
-                                     const std::vector<expression>& dims) const{
-        if (dims.size() == 0) {
-          generate_indent(2, o_);
-          o_ << var_type << " ";
-          o_ << name << " = in__." << read_type  << "_constrain(";
-          for (size_t j = 0; j < read_args.size(); ++j) {
-            if (j > 0) o_ << ",";
-            generate_expression(read_args[j], o_);
-          }
-          o_ << ");" << EOL;
-          return;
-        }
-        o_ << INDENT2;
-        for (size_t i = 0; i < dims.size(); ++i) o_ << "vector<";
-        o_ << var_type;
-        for (size_t i = 0; i < dims.size(); ++i) o_ << "> ";
-        o_ << name << ";" << EOL;
-        std::string name_dims(name);
-        for (size_t i = 0; i < dims.size(); ++i) {
-          generate_indent(i + 2, o_);
-          o_ << "size_t dim_"  << name << "_" << i << "__ = ";
-          generate_expression(dims[i], o_);
-          o_ << ";" << EOL;
-          if (i < dims.size() - 1) {
-            generate_indent(i + 2, o_);
-            o_ << name_dims << ".resize(dim_" << name << "_" << i << "__);"
-               << EOL;
-            name_dims.append("[k_").append(to_string(i)).append("__]");
-          }
-          generate_indent(i + 2, o_);
-          o_ << "for (size_t k_" << i << "__ = 0;"
-             << " k_" << i << "__ < dim_" << name << "_" << i << "__;"
-             << " ++k_" << i << "__) {" << EOL;
-          if (i == dims.size() - 1) {
-            generate_indent(i + 3, o_);
-            o_ << name_dims << ".push_back(in__." << read_type << "_constrain(";
-            for (size_t j = 0; j < read_args.size(); ++j) {
-              if (j > 0) o_ << ",";
-              generate_expression(read_args[j], o_);
-            }
-            o_ << "));" << EOL;
-          }
-        }
-
-        for (size_t i = dims.size(); i > 0; --i) {
-          generate_indent(i + 1, o_);
-          o_ << "}" << EOL;
-        }
-      }
-    };
-
-
-
-
-    struct write_array_vars_visgen : public visgen {
-      explicit write_array_vars_visgen(std::ostream& o)
-        : visgen(o) {
-      }
-      void operator()(const nil& /*x*/) const { }
-      // FIXME: template these out
-      void operator()(const int_var_decl& x) const {
-        write_array(x.name_, x.dims_, EMPTY_EXP_VECTOR);
-      }
-      void operator()(const double_var_decl& x) const {
-        write_array(x.name_, x.dims_, EMPTY_EXP_VECTOR);
-      }
-      void operator()(const vector_var_decl& x) const {
-        std::vector<expression> dims(x.dims_);
-        dims.push_back(x.M_);
-        write_array(x.name_, dims, EMPTY_EXP_VECTOR);
-      }
-      void operator()(const row_vector_var_decl& x) const {
-        std::vector<expression> dims(x.dims_);
-        dims.push_back(x.N_);
-        write_array(x.name_, dims, EMPTY_EXP_VECTOR);
-      }
-      void operator()(const matrix_var_decl& x) const {
-        std::vector<expression> matdims;
-        matdims.push_back(x.M_);
-        matdims.push_back(x.N_);
-        write_array(x.name_, x.dims_, matdims);
-      }
-      void operator()(const unit_vector_var_decl& x) const {
-        std::vector<expression> dims(x.dims_);
-        dims.push_back(x.K_);
-        write_array(x.name_, dims, EMPTY_EXP_VECTOR);
-      }
-      void operator()(const simplex_var_decl& x) const {
-        std::vector<expression> dims(x.dims_);
-        dims.push_back(x.K_);
-        write_array(x.name_, dims, EMPTY_EXP_VECTOR);
-      }
-      void operator()(const ordered_var_decl& x) const {
-        std::vector<expression> dims(x.dims_);
-        dims.push_back(x.K_);
-        write_array(x.name_, dims, EMPTY_EXP_VECTOR);
-      }
-      void operator()(const positive_ordered_var_decl& x) const {
-        std::vector<expression> dims(x.dims_);
-        dims.push_back(x.K_);
-        write_array(x.name_, dims, EMPTY_EXP_VECTOR);
-      }
-      void operator()(const cholesky_factor_var_decl& x) const {
-        std::vector<expression> matdims;
-        matdims.push_back(x.M_);
-        matdims.push_back(x.N_);
-        write_array(x.name_, x.dims_, matdims);
-      }
-      void operator()(const cholesky_corr_var_decl& x) const {
-        std::vector<expression> matdims;
-        matdims.push_back(x.K_);
-        matdims.push_back(x.K_);
-        write_array(x.name_, x.dims_, matdims);
-      }
-      void operator()(const cov_matrix_var_decl& x) const {
-        std::vector<expression> matdims;
-        matdims.push_back(x.K_);
-        matdims.push_back(x.K_);
-        write_array(x.name_, x.dims_, matdims);
-      }
-      void operator()(const corr_matrix_var_decl& x) const {
-        std::vector<expression> matdims;
-        matdims.push_back(x.K_);
-        matdims.push_back(x.K_);
-        write_array(x.name_, x.dims_, matdims);
-      }
-      void write_array(const std::string& name,
-                       const std::vector<expression>& arraydims,
-                       const std::vector<expression>& matdims) const {
-        std::vector<expression> dims(arraydims);
-        for (size_t i = 0; i < matdims.size(); ++i)
-          dims.push_back(matdims[i]);
-
-        if (dims.size() == 0) {
-          o_ << INDENT2 << "vars__.push_back(" << name << ");" << EOL;
-          return;
-        }
-
-        // for (size_t i = 0; i < dims.size(); ++i) {
-        for (size_t i = dims.size(); i > 0; ) {
-          --i;
-          generate_indent((dims.size() - i) + 1, o_);
-          o_ << "for (int k_" << i << "__ = 0;"
-             << " k_" << i << "__ < ";
-          generate_expression(dims[i], o_);
-          o_ << "; ++k_" << i << "__) {" << EOL;
-        }
-
-        generate_indent(dims.size() + 2, o_);
-        o_ << "vars__.push_back(" << name;
-        if (arraydims.size() > 0) {
-          o_ << '[';
-          for (size_t i = 0; i < arraydims.size(); ++i) {
-            if (i > 0) o_ << "][";
-            o_ << "k_" << i << "__";
-          }
-          o_ << ']';
-        }
-        if (matdims.size() > 0) {
-          o_ << "(k_" << arraydims.size() << "__";
-          if (matdims.size() > 1)
-            o_ << ", k_" << (arraydims.size() + 1) << "__";
-          o_ << ")";
-        }
-        o_ << ");" << EOL;
-
-        for (size_t i = dims.size(); i > 0; --i) {
-          generate_indent(i + 1, o_);
-          o_ << "}" << EOL;
-        }
-      }
-    };
-
-
-    void generate_write_array_method(const program& prog,
-                                     const std::string& model_name,
-                                     std::ostream& o) {
-      o << INDENT << "template <typename RNG>" << EOL;
-      o << INDENT << "void write_array(RNG& base_rng__," << EOL;
-      o << INDENT << "                 std::vector<double>& params_r__," << EOL;
-      o << INDENT << "                 std::vector<int>& params_i__," << EOL;
-      o << INDENT << "                 std::vector<double>& vars__," << EOL;
-      o << INDENT << "                 bool include_tparams__ = true," << EOL;
-      o << INDENT << "                 bool include_gqs__ = true," << EOL;
-      o << INDENT
-        << "                 std::ostream* pstream__ = 0) const {" << EOL;
-      o << INDENT2 << "vars__.resize(0);" << EOL;
-      o << INDENT2
-        << "stan::io::reader<double> in__(params_r__,params_i__);"<< EOL;
-      o << INDENT2 << "static const char* function__ = \""
-        << model_name << "_namespace::write_array\";" << EOL;
-      suppress_warning(INDENT2, "function__", o);
-
-      // declares, reads, and sets parameters
-      generate_comment("read-transform, write parameters", 2, o);
-      write_array_visgen vis(o);
-      for (size_t i = 0; i < prog.parameter_decl_.size(); ++i)
-        boost::apply_visitor(vis, prog.parameter_decl_[i].decl_);
-
-      // this is for all other values
-      write_array_vars_visgen vis_writer(o);
-
-      // writes parameters
-      for (size_t i = 0; i < prog.parameter_decl_.size(); ++i)
-        boost::apply_visitor(vis_writer, prog.parameter_decl_[i].decl_);
-      o << EOL;
-
-      o << INDENT2 << "if (!include_tparams__) return;"
-        << EOL;
-      generate_comment("declare and define transformed parameters", 2, o);
-      o << INDENT2 <<  "double lp__ = 0.0;" << EOL;
-      suppress_warning(INDENT2, "lp__", o);
-      o << INDENT2 << "stan::math::accumulator<double> lp_accum__;" << EOL2;
-      bool is_var = false;
-      bool is_fun_return = false;
-      generate_local_var_decls(prog.derived_decl_.first, 2, o, is_var,
-                               is_fun_return);
-      o << EOL;
-      bool include_sampling = false;
-      generate_located_statements(prog.derived_decl_.second, 2, o,
-                                  include_sampling, is_var, is_fun_return);
-      o << EOL;
-
-      generate_comment("validate transformed parameters", 2, o);
-      generate_validate_var_decls(prog.derived_decl_.first, 2, o);
-      o << EOL;
-
-      generate_comment("write transformed parameters", 2, o);
-      for (size_t i = 0; i < prog.derived_decl_.first.size(); ++i)
-        boost::apply_visitor(vis_writer, prog.derived_decl_.first[i].decl_);
-      o << EOL;
-
-      o << INDENT2 << "if (!include_gqs__) return;"
-        << EOL;
-      generate_comment("declare and define generated quantities", 2, o);
-      generate_local_var_decls(prog.generated_decl_.first, 2, o,
-                               is_var, is_fun_return);
-
-      o << EOL;
-      o << INDENT2
-        << "double DUMMY_VAR__(std::numeric_limits<double>::quiet_NaN());"
-        << EOL;
-      o << INDENT2 << "(void) DUMMY_VAR__;  // suppress unused var warning"
-        << EOL2;
-      generate_init_vars(prog.generated_decl_.first, 2, o);
-
-      o << EOL;
-      generate_located_statements(prog.generated_decl_.second, 2, o,
-                                  include_sampling, is_var, is_fun_return);
-      o << EOL;
-
-      generate_comment("validate generated quantities", 2, o);
-      generate_validate_var_decls(prog.generated_decl_.first, 2, o);
-      o << EOL;
-
-      generate_comment("write generated quantities", 2, o);
-      for (size_t i = 0; i < prog.generated_decl_.first.size(); ++i)
-        boost::apply_visitor(vis_writer, prog.generated_decl_.first[i].decl_);
-      if (prog.generated_decl_.first.size() > 0)
-        o << EOL;
-
-      o << INDENT << "}" << EOL2;
-
-      o << INDENT << "template <typename RNG>" << EOL;
-      o << INDENT << "void write_array(RNG& base_rng," << EOL;
-      o << INDENT
-        << "                 Eigen::Matrix<double,Eigen::Dynamic,1>& params_r,"
-        << EOL;
-      o << INDENT
-        << "                 Eigen::Matrix<double,Eigen::Dynamic,1>& vars,"
-        << EOL;
-      o << INDENT << "                 bool include_tparams = true," << EOL;
-      o << INDENT << "                 bool include_gqs = true," << EOL;
-      o << INDENT
-        << "                 std::ostream* pstream = 0) const {" << EOL;
-      o << INDENT
-        << "  std::vector<double> params_r_vec(params_r.size());" << EOL;
-      o << INDENT << "  for (int i = 0; i < params_r.size(); ++i)" << EOL;
-      o << INDENT << "    params_r_vec[i] = params_r(i);" << EOL;
-      o << INDENT << "  std::vector<double> vars_vec;" << EOL;
-      o << INDENT << "  std::vector<int> params_i_vec;" << EOL;
-      o << INDENT
-        << "  write_array(base_rng,params_r_vec,params_i_vec,"
-        << "vars_vec,include_tparams,include_gqs,pstream);" << EOL;
-      o << INDENT << "  vars.resize(vars_vec.size());" << EOL;
-      o << INDENT << "  for (int i = 0; i < vars.size(); ++i)" << EOL;
-      o << INDENT << "    vars(i) = vars_vec[i];" << EOL;
-      o << INDENT << "}" << EOL2;
-    }
-
-    void generate_model_name_method(const std::string& model_name,
-                                    std::ostream& out) {
-      out << INDENT << "static std::string model_name() {" << EOL
-          << INDENT2 << "return \"" << model_name << "\";" << EOL
-          << INDENT << "}" << EOL2;
-    }
-
-    void generate_model_typedef(const std::string& model_name,
-                                std::ostream& out) {
-      out << "typedef " << model_name << "_namespace::" << model_name
-          << " stan_model;" <<EOL2;
-    }
-
-    void generate_bare_type(const expr_type& t,
-                            const std::string& scalar_t_name,
-                            std::ostream& out) {
-      for (size_t d = 0; d < t.num_dims_; ++d)
-        out << "std::vector<";
-
-      bool is_template_type = false;
-      switch (t.base_type_) {
-      case INT_T :
-        out << "int";
-        is_template_type = false;
-        break;
-      case DOUBLE_T:
-        out << scalar_t_name;
-        is_template_type = false;
-        break;
-      case VECTOR_T:
-        out << "Eigen::Matrix<"
-            << scalar_t_name
-            << ", Eigen::Dynamic,1>";
-        is_template_type = true;
-        break;
-      case ROW_VECTOR_T:
-        out << "Eigen::Matrix<"
-            << scalar_t_name
-            << ", 1,Eigen::Dynamic>";
-        is_template_type = true;
-        break;
-      case MATRIX_T:
-        out << "Eigen::Matrix<"
-            << scalar_t_name
-            << ", Eigen::Dynamic,Eigen::Dynamic>";
-        is_template_type = true;
-        break;
-      case VOID_T:
-        out << "void";
-        break;
-      default:
-        out << "UNKNOWN TYPE";
-      }
-
-      for (size_t d = 0; d < t.num_dims_; ++d) {
-        if (d > 0 || is_template_type)
-          out << " ";
-        out << ">";
-      }
-    }
-
-    void generate_arg_decl(bool gen_const,
-                           bool gen_ref,
-                           const arg_decl& decl,
-                           const std::string& scalar_t_name,
-                           std::ostream& out) {
-      if (gen_const)
-        out << "const ";
-      generate_bare_type(decl.arg_type_, scalar_t_name, out);
-      if (gen_ref)
-        out << "&";
-      out << " " << decl.name_;
-    }
-
-    bool has_only_int_args(const function_decl_def& fun) {
-      for (size_t i = 0; i < fun.arg_decls_.size(); ++i)
-        if (fun.arg_decls_[i].arg_type_.base_type_ != INT_T)
-          return false;
-      return true;
-    }
-
-    std::string cond_op_scalar_type(const conditional_op& expr,
-                                bool is_data_origin) {
-      std::stringstream ss;
-      ss << "double";
-      return ss.str();
-    }
-
-    std::string fun_scalar_type(const function_decl_def& fun,
-                                bool is_lp) {
-      size_t num_args = fun.arg_decls_.size();
-      // nullary, non-lp
-      if (has_only_int_args(fun) && !is_lp)
-        return "double";
-
-      // need template metaprogram to construct return
-      std::stringstream ss;
-      ss << "typename boost::math::tools::promote_args<";
-      int num_open_brackets = 1;
-      int num_generated_params = 0;
-      for (size_t i = 0; i < num_args; ++i) {
-        if (fun.arg_decls_[i].arg_type_.base_type_ != INT_T) {
-          // two conditionals cut and pasted below
-          if (num_generated_params > 0)
-            ss << ", ";
-          if (num_generated_params == 4) {
-            ss << "typename boost::math::tools::promote_args<";
-            num_generated_params = 0;
-            ++num_open_brackets;
-          }
-          ss << "T" << i << "__";
-          ++num_generated_params;
-        }
-      }
-      if (is_lp) {
-        if (num_generated_params > 0)
-          ss << ", ";
-        // set threshold at 4 so always room for one more param at end
-        ss << "T_lp__";
-      }
-      for (int i = 0; i < num_open_brackets; ++i)
-        ss << ">::type";
-      return ss.str();
-    }
-    // copy/modify for conditional_op???
-
-
-    bool needs_template_params(const function_decl_def& fun) {
-      for (size_t i = 0; i < fun.arg_decls_.size(); ++i) {
-        if (fun.arg_decls_[i].arg_type_.base_type_ != INT_T) {
-          return true;
-        }
-      }
-      return false;
-    }
-
-
-    void generate_function_template_parameters(const function_decl_def& fun,
-                                               bool is_rng,
-                                               bool is_lp,
-                                               bool is_log,
-                                               std::ostream& out) {
-      if (needs_template_params(fun)) {
-        out << "template <";
-        bool continuing_tps = false;
-        if (is_log) {
-          out << "bool propto";
-          continuing_tps = true;
-        }
-        for (size_t i = 0; i < fun.arg_decls_.size(); ++i) {
-          // no template parameter for int-based args
-          if (fun.arg_decls_[i].arg_type_.base_type_ != INT_T) {
-            if (continuing_tps)
-              out << ", ";
-            out << "typename T" << i << "__";
-            continuing_tps = true;
-          }
-        }
-        if (is_rng) {
-          if (continuing_tps)
-            out << ", ";
-          out << "class RNG";
-          continuing_tps = true;
-        } else if (is_lp) {
-          if (continuing_tps)
-            out << ", ";
-          out << "typename T_lp__, typename T_lp_accum__";
-          continuing_tps = true;
-        }
-        out << ">" << EOL;
-      } else {  // no-arg function
-        if (is_rng) {
-          // nullary RNG case
-          out << "template <class RNG>" << EOL;
-        } else if (is_lp) {
-          out << "template <typename T_lp__, typename T_lp_accum__>"
-              << EOL;
-        } else if (is_log) {
-          out << "template <bool propto>"
-              << EOL;
-        }
-      }
-    }
-
-    void generate_function_inline_return_type(const function_decl_def& fun,
-                                              const std::string& scalar_t_name,
-                                              int indent,
-                                              std::ostream& out) {
-      out << "inline"
-          << EOL;
-      generate_indent(indent, out);
-      generate_bare_type(fun.return_type_, scalar_t_name, out);
-      out << EOL;
-    }
-
-    void generate_function_name(const function_decl_def& fun,
-                                std::ostream& out) {
-      out << fun.name_;
-    }
-
-
-    void generate_function_arguments(const function_decl_def& fun,
-                                     bool is_rng,
-                                     bool is_lp,
-                                     bool is_log,
-                                     std::ostream& out) {
-      // arguments
-      out << "(";
-      for (size_t i = 0; i < fun.arg_decls_.size(); ++i) {
-        std::string template_type_i
-          = "T" + boost::lexical_cast<std::string>(i) + "__";
-        generate_arg_decl(true, true, fun.arg_decls_[i], template_type_i, out);
-        if (i + 1 < fun.arg_decls_.size()) {
-          out << "," << EOL << INDENT;
-          for (size_t i = 0; i <= fun.name_.size(); ++i)
-            out << " ";
-        }
-      }
-      if ((is_rng || is_lp) && fun.arg_decls_.size() > 0)
-        out << ", ";
-      if (is_rng)
-        out << "RNG& base_rng__";
-      else if (is_lp)
-        out << "T_lp__& lp__, T_lp_accum__& lp_accum__";
-      if (is_rng || is_lp || fun.arg_decls_.size() > 0)
-        out << ", ";
-      out << "std::ostream* pstream__";
-      out << ")";
-    }
-
-    void generate_functor_arguments(const function_decl_def& fun,
-                                    bool is_rng,
-                                    bool is_lp,
-                                    bool is_log,
-                                    std::ostream& out) {
-      // arguments
-      out << "(";
-      for (size_t i = 0; i < fun.arg_decls_.size(); ++i) {
-        if (i > 0)
-          out << ", ";
-        out << fun.arg_decls_[i].name_;
-      }
-      if ((is_rng || is_lp) && fun.arg_decls_.size() > 0)
-        out << ", ";
-      if (is_rng)
-        out << "base_rng__";
-      else if (is_lp)
-        out << "lp__, lp_accum__";
-      if (is_rng || is_lp || fun.arg_decls_.size() > 0)
-        out << ", ";
-      out << "pstream__";
-      out << ")";
-    }
-
-
-
-    void generate_function_body(const function_decl_def& fun,
-                                const std::string& scalar_t_name,
-                                std::ostream& out) {
-      // no-op body
-      if (fun.body_.is_no_op_statement()) {
-        out << ";" << EOL;
-        return;
-      }
-      out << " {" << EOL;
-      out << INDENT
-          << "typedef " << scalar_t_name << " fun_scalar_t__;"
-          << EOL;
-      out << INDENT
-          << "typedef "
-          << ((fun.return_type_.base_type_ == INT_T)
-              ? "int" : "fun_scalar_t__")
-          << " fun_return_scalar_t__;"
-          << EOL;
-      out << INDENT
-          << "const static bool propto__ = true;"
-          << EOL
-          << INDENT
-          << "(void) propto__;"
-          << EOL;
-      bool is_var = false;
-      bool is_fun_return = true;
-      bool include_sampling = true;
-      out << INDENT
-          << "int current_statement_begin__ = -1;"
-          << EOL;
-
-      generate_located_statement(fun.body_, 1, out,
-                                 include_sampling, is_var, is_fun_return);
-
-      out << "}"
-          << EOL;
-    }
-    void generate_propto_default_function_body(const function_decl_def& fun,
-                                               std::ostream& out) {
-      out << " {" << EOL;
-      out << INDENT << "return ";
-      out << fun.name_ << "<false>(";
-      for (size_t i = 0; i < fun.arg_decls_.size(); ++i) {
-        if (i > 0)
-          out << ",";
-        out << fun.arg_decls_[i].name_;
-      }
-      if (fun.arg_decls_.size() > 0)
-        out << ", ";
-      out << "pstream__";
-      out << ");" << EOL;
-      out << "}" << EOL;
-    }
-
-    void generate_propto_default_function(const function_decl_def& fun,
-                                          const std::string& scalar_t_name,
-                                          std::ostream& out) {
-      generate_function_template_parameters(fun, false, false, false, out);
-      generate_function_inline_return_type(fun, scalar_t_name, 0, out);
-      generate_function_name(fun, out);
-      generate_function_arguments(fun, false, false, false, out);
-      generate_propto_default_function_body(fun, out);
-    }
-
-    /**
-     * Generate the specified function and optionally its default for
-     * propto=false for functions ending in _log.
-     *
-     * Exact behavior differs for unmarked functions, and functions
-     * ending in one of "_rng", "_lp", or "_log".
-     *
-     * @param[in] fun function AST object
-     * @param[in, out] out output stream to which function definition
-     * is written
-     */
-    void generate_function(const function_decl_def& fun,
-                           std::ostream& out) {
-      bool is_rng = ends_with("_rng", fun.name_);
-      bool is_lp = ends_with("_lp", fun.name_);
-      bool is_pf = ends_with("_log", fun.name_)
-        || ends_with("_lpdf", fun.name_) || ends_with("_lpmf", fun.name_);
-      std::string scalar_t_name = fun_scalar_type(fun, is_lp);
-
-      generate_function_template_parameters(fun, is_rng, is_lp, is_pf, out);
-      generate_function_inline_return_type(fun, scalar_t_name, 0, out);
-      generate_function_name(fun, out);
-      generate_function_arguments(fun, is_rng, is_lp, is_pf, out);
-      generate_function_body(fun, scalar_t_name, out);
-
-      // need a second function def for default propto=false for _log
-      // funs; but don't want duplicate def, so don't do it for
-      // forward decl when body is no-op
-      if (is_pf && !fun.body_.is_no_op_statement())
-        generate_propto_default_function(fun, scalar_t_name, out);
-      out << EOL;
-    }
-
-    void generate_function_functor(const function_decl_def& fun,
-                                   std::ostream& out) {
-      if (fun.body_.is_no_op_statement())
-        return;   // forward declaration, so no functor needed
-
-      bool is_rng = ends_with("_rng", fun.name_);
-      bool is_lp = ends_with("_lp", fun.name_);
-      bool is_pf = ends_with("_log", fun.name_)
-        || ends_with("_lpdf", fun.name_) || ends_with("_lpmf", fun.name_);
-      std::string scalar_t_name = fun_scalar_type(fun, is_lp);
-
-      out << EOL << "struct ";
-      generate_function_name(fun, out);
-      out << "_functor__ {" << EOL;
-
-      out << INDENT;
-      generate_function_template_parameters(fun, is_rng, is_lp, is_pf, out);
-
-      out << INDENT;
-      generate_function_inline_return_type(fun, scalar_t_name, 1, out);
-
-      out <<  INDENT << "operator()";
-      generate_function_arguments(fun, is_rng, is_lp, is_pf, out);
-      out << " const {" << EOL;
-
-      out << INDENT2 << "return ";
-      generate_function_name(fun, out);
-      generate_functor_arguments(fun, is_rng, is_lp, is_pf, out);
-      out << ";" << EOL;
-      out << INDENT << "}"  << EOL;
-      out << "};" << EOL2;
-    }
-
-
-    void generate_functions(const std::vector<function_decl_def>& funs,
-                            std::ostream& out) {
-      for (size_t i = 0; i < funs.size(); ++i) {
-        generate_function(funs[i], out);
-        generate_function_functor(funs[i], out);
-      }
-    }
-
-    void generate_member_var_decls_all(const program& prog,
-                                       std::ostream& out) {
-      generate_member_var_decls(prog.data_decl_, 1, out);
-      generate_member_var_decls(prog.derived_data_decl_.first, 1, out);
-    }
-
-    void generate_globals(std::ostream& out) {
-      out << "static int current_statement_begin__;"
-          << EOL2;
-    }
-
-
-    void generate_cpp(const program& prog,
-                      const std::string& model_name,
-                      std::ostream& out) {
-      generate_version_comment(out);
-      generate_includes(out);
-      generate_start_namespace(model_name, out);
-      generate_usings(out);
-      generate_typedefs(out);
-      generate_globals(out);
-      generate_functions(prog.function_decl_defs_, out);
-      generate_class_decl(model_name, out);
-      generate_private_decl(out);
-      generate_member_var_decls_all(prog, out);
-      generate_public_decl(out);
-      generate_constructor(prog, model_name, out);
-      generate_destructor(model_name, out);
-      // put back if ever need integer params
-      // generate_set_param_ranges(prog.parameter_decl_, out);
-      generate_init_method(prog.parameter_decl_, out);
-      generate_log_prob(prog, out);
-      generate_param_names_method(prog, out);
-      generate_dims_method(prog, out);
-      generate_write_array_method(prog, model_name, out);
-      generate_model_name_method(model_name, out);
-      generate_constrained_param_names_method(prog, out);
-      generate_unconstrained_param_names_method(prog, out);
-      generate_end_class_decl(out);
-      generate_end_namespace(out);
-      generate_model_typedef(model_name, out);
-    }
-
-  }
-
-}
-=======
 // TODO(carpenter): move into AST
 #include <stan/lang/generator/has_lb.hpp>
 #include <stan/lang/generator/has_lub.hpp>
@@ -4952,6 +119,5 @@
 #include <stan/lang/generator/generate_version_comment.hpp>
 #include <stan/lang/generator/generate_void_statement.hpp>
 #include <stan/lang/generator/generate_write_array_method.hpp>
->>>>>>> 5c4e6c73
 
 #endif