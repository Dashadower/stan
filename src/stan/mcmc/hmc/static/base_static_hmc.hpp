#ifndef STAN_MCMC_HMC_STATIC_BASE_STATIC_HMC_HPP
#define STAN_MCMC_HMC_STATIC_BASE_STATIC_HMC_HPP

#include <boost/math/special_functions/fpclassify.hpp>
#include <stan/mcmc/hmc/base_hmc.hpp>
#include <stan/mcmc/hmc/hamiltonians/ps_point.hpp>
#include <cmath>
#include <limits>
#include <string>
#include <vector>

namespace stan {

  namespace mcmc {

    // Hamiltonian Monte Carlo
    // with static integration time
<<<<<<< HEAD
    template <class M, template<class, class> class H,
              template<class> class I, class BaseRNG>
    class base_static_hmc : public base_hmc<M, H, I, BaseRNG> {
    public:
      base_static_hmc(M &m, BaseRNG& rng)
        : base_hmc<M, H, I, BaseRNG>(m, rng), T_(1) {
=======
    template <class Model,
              template<class, class> class Hamiltonian,
              template<class> class Integrator,
              class BaseRNG>
    class base_static_hmc
      : public base_hmc<Model, Hamiltonian, Integrator, BaseRNG> {
    public:
      base_static_hmc(Model &model, BaseRNG& rng,
                      std::ostream* o, std::ostream* e)
        : base_hmc<Model, Hamiltonian, Integrator, BaseRNG>(model, rng, o, e),
        T_(1) {
>>>>>>> 66830e2a
        update_L_();
      }

      ~base_static_hmc() {}

      sample transition(sample& init_sample) {
        this->sample_stepsize();

        this->seed(init_sample.cont_params());

        this->hamiltonian_.sample_p(this->z_, this->rand_int_);
        this->hamiltonian_.init(this->z_);

        ps_point z_init(this->z_);

        double H0 = this->hamiltonian_.H(this->z_);

        for (int i = 0; i < L_; ++i)
          this->integrator_.evolve(this->z_, this->hamiltonian_,
                                   this->epsilon_);

        double h = this->hamiltonian_.H(this->z_);
        if (boost::math::isnan(h)) h = std::numeric_limits<double>::infinity();

        double acceptProb = std::exp(H0 - h);

        if (acceptProb < 1 && this->rand_uniform_() > acceptProb)
          this->z_.ps_point::operator=(z_init);

        acceptProb = acceptProb > 1 ? 1 : acceptProb;

        return sample(this->z_.q, - this->hamiltonian_.V(this->z_), acceptProb);
      }

      void get_sampler_param_names(std::vector<std::string>& names) {
        names.push_back("stepsize__");
        names.push_back("int_time__");
      }

      void get_sampler_params(std::vector<double>& values) {
        values.push_back(this->epsilon_);
        values.push_back(this->T_);
      }

      void set_nominal_stepsize_and_T(const double e, const double t) {
        if (e > 0 && t > 0) {
          this->nom_epsilon_ = e;
          T_ = t;
          update_L_();
        }
      }

      void set_nominal_stepsize_and_L(const double e, const int l) {
        if (e > 0 && l > 0) {
          this->nom_epsilon_ = e;
          L_ = l;
          T_ = this->nom_epsilon_ * L_; }
      }

      void set_T(const double t) {
        if (t > 0) {
          T_ = t;
          update_L_();
        }
      }

      void set_nominal_stepsize(const double e) {
        if (e > 0) {
          this->nom_epsilon_ = e;
          update_L_();
        }
      }

      double get_T() {
        return this->T_;
      }

      int get_L() {
        return this->L_;
      }

    protected:
      double T_;
      int L_;

      void update_L_() {
        L_ = static_cast<int>(T_ / this->nom_epsilon_);
        L_ = L_ < 1 ? 1 : L_;
      }
    };

  }  // mcmc
}  // stan
#endif<|MERGE_RESOLUTION|>--- conflicted
+++ resolved
@@ -15,14 +15,6 @@
 
     // Hamiltonian Monte Carlo
     // with static integration time
-<<<<<<< HEAD
-    template <class M, template<class, class> class H,
-              template<class> class I, class BaseRNG>
-    class base_static_hmc : public base_hmc<M, H, I, BaseRNG> {
-    public:
-      base_static_hmc(M &m, BaseRNG& rng)
-        : base_hmc<M, H, I, BaseRNG>(m, rng), T_(1) {
-=======
     template <class Model,
               template<class, class> class Hamiltonian,
               template<class> class Integrator,
@@ -30,11 +22,9 @@
     class base_static_hmc
       : public base_hmc<Model, Hamiltonian, Integrator, BaseRNG> {
     public:
-      base_static_hmc(Model &model, BaseRNG& rng,
-                      std::ostream* o, std::ostream* e)
-        : base_hmc<Model, Hamiltonian, Integrator, BaseRNG>(model, rng, o, e),
+      base_static_hmc(Model &model, BaseRNG& rng)
+        : base_hmc<Model, Hamiltonian, Integrator, BaseRNG>(model, rng),
         T_(1) {
->>>>>>> 66830e2a
         update_L_();
       }
 
