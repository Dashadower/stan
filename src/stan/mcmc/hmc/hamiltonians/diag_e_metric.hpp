--- conflicted
+++ resolved
@@ -21,35 +21,6 @@
     dtau_dq_ = Eigen::VectorXd::Zero(this->model_.num_params_r());
   }
 
-<<<<<<< HEAD
-  inline double T(diag_e_point& z) final {
-    return 0.5 * z.p.dot(z.inv_e_metric_.cwiseProduct(z.p));
-  }
-
-  inline double tau(diag_e_point& z) final { return T(z); }
-
-  inline double phi(diag_e_point& z) final { return this->V(z); }
-
-  inline double dG_dt(diag_e_point& z, callbacks::logger& logger) final {
-    return 2 * T(z) - z.q.dot(z.g);
-  }
-
-  inline Eigen::VectorXd dtau_dq(diag_e_point& z,
-                                 callbacks::logger& logger) final {
-    return Eigen::VectorXd::Zero(this->model_.num_params_r());
-  }
-
-  inline Eigen::VectorXd dtau_dp(diag_e_point& z) final {
-    return z.inv_e_metric_.cwiseProduct(z.p);
-  }
-
-  inline Eigen::VectorXd dphi_dq(diag_e_point& z,
-                                 callbacks::logger& logger) final {
-    return z.g;
-  }
-
-  inline void sample_p(diag_e_point& z, BaseRNG& rng) final {
-=======
   Eigen::VectorXd dtau_dq_;
   inline auto T(diag_e_point& z) {
     return 0.5 * z.p.dot(z.inv_e_metric_.cwiseProduct(z.p));
@@ -80,7 +51,6 @@
   }
 
   inline void sample_p(diag_e_point& z, BaseRNG& rng) {
->>>>>>> 1c6e8e0c
     boost::variate_generator<BaseRNG&, boost::normal_distribution<> >
         rand_diag_gaus(rng, boost::normal_distribution<>());
 
