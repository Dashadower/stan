#ifndef STAN_MCMC_HMC_INTEGRATORS_BASE_LEAPFROG_HPP
#define STAN_MCMC_HMC_INTEGRATORS_BASE_LEAPFROG_HPP

#include <stan/interface_callbacks/writer/base_writer.hpp>
#include <stan/mcmc/hmc/integrators/base_integrator.hpp>
#include <iostream>
#include <iomanip>

namespace stan {
  namespace mcmc {

    template <class Hamiltonian>
    class base_leapfrog : public base_integrator<Hamiltonian> {
    public:
      base_leapfrog()
        : base_integrator<Hamiltonian>() {}

      void evolve(typename Hamiltonian::PointType& z,
                  Hamiltonian& hamiltonian,
                  const double epsilon,
<<<<<<< HEAD
                  interface_callbacks::writer::base_writer& writer) {
        begin_update_p(z, hamiltonian, 0.5 * epsilon, writer);
        update_q(z, hamiltonian, epsilon, writer);
        end_update_p(z, hamiltonian, 0.5 * epsilon, writer);
=======
                  interface_callbacks::writer::base_writer& info_writer,
                  interface_callbacks::writer::base_writer& error_writer) {
        begin_update_p(z, hamiltonian, 0.5 * epsilon);

        update_q(z, hamiltonian, epsilon);
        hamiltonian.update(z, info_writer, error_writer);

        end_update_p(z, hamiltonian, 0.5 * epsilon);
>>>>>>> 671171ec
      }

      void
      verbose_evolve(typename Hamiltonian::PointType& z,
                     Hamiltonian& hamiltonian,
                     const double epsilon,
                     interface_callbacks::writer::base_writer& info_writer,
                     interface_callbacks::writer::base_writer& error_writer) {
        std::stringstream msg;
        msg.precision(6);

        int width = 14;
        int nColumn = 4;

        msg << "Verbose Hamiltonian Evolution, Step Size = " << epsilon << ":";
        info_writer(msg.str());

        msg.str("");
        msg << "    " << std::setw(nColumn * width)
            << std::setfill('-')
            << "" << std::setfill(' ');
        info_writer(msg.str());

        msg.str("");
        msg << "    "
            << std::setw(width) << std::left << "Poisson"
            << std::setw(width) << std::left << "Initial"
            << std::setw(width) << std::left << "Current"
            << std::setw(width) << std::left << "DeltaH";
        info_writer(msg.str());

        msg.str("");
        msg << "    "
            << std::setw(width) << std::left << "Operator"
            << std::setw(width) << std::left << "Hamiltonian"
            << std::setw(width) << std::left << "Hamiltonian"
            << std::setw(width) << std::left << "/ Stepsize^{2}";
        info_writer(msg.str());

        msg.str("");
        msg << "    " << std::setw(nColumn * width)
            << std::setfill('-')
            << "" << std::setfill(' ');
        info_writer(msg.str());

        double H0 = hamiltonian.H(z);

        begin_update_p(z, hamiltonian, 0.5 * epsilon, writer);

        double H1 = hamiltonian.H(z);

        msg.str("");
        msg << "    "
            << std::setw(width) << std::left << "hat{V}/2"
            << std::setw(width) << std::left << H0
            << std::setw(width) << std::left << H1
            << std::setw(width) << std::left << (H1 - H0) / (epsilon * epsilon);
        info_writer(msg.str());

<<<<<<< HEAD
        update_q(z, hamiltonian, epsilon, writer);
=======
        update_q(z, hamiltonian, epsilon);
        hamiltonian.update(z, info_writer, error_writer);
>>>>>>> 671171ec

        double H2 = hamiltonian.H(z);

        msg.str("");
        msg << "    "
            << std::setw(width) << std::left << "hat{T}"
            << std::setw(width) << std::left << H0
            << std::setw(width) << std::left << H2
            << std::setw(width) << std::left << (H2 - H0) / (epsilon * epsilon);
        info_writer(msg.str());

        end_update_p(z, hamiltonian, 0.5 * epsilon, writer);

        double H3 = hamiltonian.H(z);

        msg.str("");
        msg << "    "
            << std::setw(width) << std::left << "hat{V}/2"
            << std::setw(width) << std::left << H0
            << std::setw(width) << std::left << H3
            << std::setw(width) << std::left << (H3 - H0) / (epsilon * epsilon);
        info_writer(msg.str());

        msg.str("");
        msg << "    "
            << std::setw(nColumn * width)
            << std::setfill('-')
            << ""
            << std::setfill(' ');
        info_writer(msg.str());
      }

      virtual
      void begin_update_p(typename Hamiltonian::PointType& z,
                          Hamiltonian& hamiltonian, double epsilon,
                          interface_callbacks::writer::base_writer& writer) = 0;
      virtual
      void update_q(typename Hamiltonian::PointType& z,
                    Hamiltonian& hamiltonian, double epsilon,
                    interface_callbacks::writer::base_writer& writer) = 0;
      virtual
      void end_update_p(typename Hamiltonian::PointType& z,
                        Hamiltonian& hamiltonian, double epsilon,
                        interface_callbacks::writer::base_writer& writer) = 0;
    };

  }  // mcmc
}  // stan
#endif<|MERGE_RESOLUTION|>--- conflicted
+++ resolved
@@ -18,21 +18,14 @@
       void evolve(typename Hamiltonian::PointType& z,
                   Hamiltonian& hamiltonian,
                   const double epsilon,
-<<<<<<< HEAD
-                  interface_callbacks::writer::base_writer& writer) {
-        begin_update_p(z, hamiltonian, 0.5 * epsilon, writer);
-        update_q(z, hamiltonian, epsilon, writer);
-        end_update_p(z, hamiltonian, 0.5 * epsilon, writer);
-=======
                   interface_callbacks::writer::base_writer& info_writer,
                   interface_callbacks::writer::base_writer& error_writer) {
-        begin_update_p(z, hamiltonian, 0.5 * epsilon);
-
-        update_q(z, hamiltonian, epsilon);
-        hamiltonian.update(z, info_writer, error_writer);
-
-        end_update_p(z, hamiltonian, 0.5 * epsilon);
->>>>>>> 671171ec
+        begin_update_p(z, hamiltonian, 0.5 * epsilon,
+                       info_writer, error_writer);
+        update_q(z, hamiltonian, epsilon,
+                 info_writer, error_writer);
+        end_update_p(z, hamiltonian, 0.5 * epsilon,
+                     info_writer, error_writer);
       }
 
       void
@@ -80,7 +73,8 @@
 
         double H0 = hamiltonian.H(z);
 
-        begin_update_p(z, hamiltonian, 0.5 * epsilon, writer);
+        begin_update_p(z, hamiltonian, 0.5 * epsilon,
+                       info_writer, error_writer);
 
         double H1 = hamiltonian.H(z);
 
@@ -92,12 +86,7 @@
             << std::setw(width) << std::left << (H1 - H0) / (epsilon * epsilon);
         info_writer(msg.str());
 
-<<<<<<< HEAD
-        update_q(z, hamiltonian, epsilon, writer);
-=======
-        update_q(z, hamiltonian, epsilon);
-        hamiltonian.update(z, info_writer, error_writer);
->>>>>>> 671171ec
+        update_q(z, hamiltonian, epsilon, info_writer, error_writer);
 
         double H2 = hamiltonian.H(z);
 
@@ -109,7 +98,7 @@
             << std::setw(width) << std::left << (H2 - H0) / (epsilon * epsilon);
         info_writer(msg.str());
 
-        end_update_p(z, hamiltonian, 0.5 * epsilon, writer);
+        end_update_p(z, hamiltonian, 0.5 * epsilon, info_writer, error_writer);
 
         double H3 = hamiltonian.H(z);
 
@@ -131,17 +120,22 @@
       }
 
       virtual
-      void begin_update_p(typename Hamiltonian::PointType& z,
-                          Hamiltonian& hamiltonian, double epsilon,
-                          interface_callbacks::writer::base_writer& writer) = 0;
+      void begin_update_p(
+        typename Hamiltonian::PointType& z,
+        Hamiltonian& hamiltonian, double epsilon,
+        interface_callbacks::writer::base_writer& info_writer,
+        interface_callbacks::writer::base_writer& error_writer) = 0;
       virtual
       void update_q(typename Hamiltonian::PointType& z,
                     Hamiltonian& hamiltonian, double epsilon,
-                    interface_callbacks::writer::base_writer& writer) = 0;
+                    interface_callbacks::writer::base_writer& info_writer,
+                    interface_callbacks::writer::base_writer& error_writer) = 0;
       virtual
-      void end_update_p(typename Hamiltonian::PointType& z,
-                        Hamiltonian& hamiltonian, double epsilon,
-                        interface_callbacks::writer::base_writer& writer) = 0;
+      void end_update_p(
+        typename Hamiltonian::PointType& z,
+        Hamiltonian& hamiltonian, double epsilon,
+        interface_callbacks::writer::base_writer& info_writer,
+        interface_callbacks::writer::base_writer& error_writer) = 0;
     };
 
   }  // mcmc
