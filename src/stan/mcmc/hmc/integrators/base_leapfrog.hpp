#ifndef STAN_MCMC_HMC_INTEGRATORS_BASE_LEAPFROG_HPP
#define STAN_MCMC_HMC_INTEGRATORS_BASE_LEAPFROG_HPP

#include <stan/mcmc/hmc/integrators/base_integrator.hpp>
#include <iostream>
#include <iomanip>
#include <sstream>
#include <string>

namespace stan {
  namespace mcmc {

    template <typename Hamiltonian>
<<<<<<< HEAD
    class base_leapfrog :
      public base_integrator<Hamiltonian> {
    public:
      base_leapfrog(): base_integrator<Hamiltonian>() {}
=======
    class base_leapfrog : public base_integrator<Hamiltonian> {
    public:
      explicit base_leapfrog(std::ostream* o)
        : base_integrator<Hamiltonian>(o) {}
>>>>>>> 66830e2a

      void evolve(typename Hamiltonian::PointType& z,
                  Hamiltonian& hamiltonian,
                  const double epsilon) {
        begin_update_p(z, hamiltonian, 0.5 * epsilon);

        update_q(z, hamiltonian, epsilon);
        hamiltonian.update(z);

        end_update_p(z, hamiltonian, 0.5 * epsilon);
      }

<<<<<<< HEAD
      /**
       * @tparam Writer An implementation of
       *                src/stan/interface_callbacks/writer/base_writer.hpp
       * @param z Initial point in phase space
       * @param hamiltonian Hamiltonian implementation
       * @param epsilon Integrator step size
       * @param writer Writer callback
       */
      template <class Writer>
      void verbose_evolve(typename Hamiltonian::PointType& z,
                          Hamiltonian& hamiltonian,
                          const double epsilon,
                          Writer& writer) {
        std::stringstream msg;
        msg.precision(6);

=======
      void verbose_evolve(typename Hamiltonian::PointType& z,
                          Hamiltonian& hamiltonian,
                          const double epsilon) {
        this->out_stream_->precision(6);
>>>>>>> 66830e2a
        int width = 14;
        int nColumn = 4;

        msg << "Verbose Hamiltonian Evolution, Step Size = "
            << epsilon << ":";
        writer(msg.str());

        msg.str(std::string());
        msg.clear();
        msg << "    " << std::setw(nColumn * width)
            << std::setfill('-')
            << "" << std::setfill(' ');
        writer(msg.str());

        msg.str(std::string());
        msg.clear();
        msg << "    "
            << std::setw(width) << std::left << "Poisson"
            << std::setw(width) << std::left << "Initial"
            << std::setw(width) << std::left << "Current"
            << std::setw(width) << std::left << "DeltaH";
        writer(msg.str());

        msg.str(std::string());
        msg.clear();
        msg << "    "
            << std::setw(width) << std::left << "Operator"
            << std::setw(width) << std::left << "Hamiltonian"
            << std::setw(width) << std::left << "Hamiltonian"
            << std::setw(width) << std::left << "/ Stepsize^{2}";
        writer(msg.str());

        msg.str(std::string());
        msg.clear();
        msg << "    " << std::setw(nColumn * width)
            << std::setfill('-')
            << "" << std::setfill(' ');
        writer(msg.str());

        double H0 = hamiltonian.H(z);

        begin_update_p(z, hamiltonian, 0.5 * epsilon);

        double H1 = hamiltonian.H(z);

        msg.str(std::string());
        msg.clear();
        msg << "    "
            << std::setw(width) << std::left << "hat{V}/2"
            << std::setw(width) << std::left << H0
            << std::setw(width) << std::left << H1
            << std::setw(width) << std::left << (H1 - H0) / (epsilon * epsilon);
        writer(msg.str());

        update_q(z, hamiltonian, epsilon);
        hamiltonian.update(z);

        double H2 = hamiltonian.H(z);

        msg.str(std::string());
        msg.clear();
        msg << "    "
            << std::setw(width) << std::left << "hat{T}"
            << std::setw(width) << std::left << H0
            << std::setw(width) << std::left << H2
            << std::setw(width) << std::left << (H2 - H0) / (epsilon * epsilon);
        writer(msg.str());

        end_update_p(z, hamiltonian, 0.5 * epsilon);

        double H3 = hamiltonian.H(z);

        msg.str(std::string());
        msg.clear();
        msg << "    "
            << std::setw(width) << std::left << "hat{V}/2"
            << std::setw(width) << std::left << H0
            << std::setw(width) << std::left << H3
            << std::setw(width) << std::left << (H3 - H0) / (epsilon * epsilon);
        writer(msg.str());

        msg.str(std::string());
        msg.clear();
        msg << "    "
            << std::setw(nColumn * width)
            << std::setfill('-')
            << ""
            << std::setfill(' ');
        writer(msg.str());
      }

      virtual void begin_update_p(typename Hamiltonian::PointType& z,
                                  Hamiltonian& hamiltonian,
                                  double epsilon) = 0;
      virtual void update_q(typename Hamiltonian::PointType& z,
                            Hamiltonian& hamiltonian,
                            double epsilon) = 0;
      virtual void end_update_p(typename Hamiltonian::PointType& z,
                                Hamiltonian& hamiltonian,
                                double epsilon) = 0;
    };

  }  // mcmc
}  // stan

#endif<|MERGE_RESOLUTION|>--- conflicted
+++ resolved
@@ -11,17 +11,10 @@
   namespace mcmc {
 
     template <typename Hamiltonian>
-<<<<<<< HEAD
     class base_leapfrog :
       public base_integrator<Hamiltonian> {
     public:
       base_leapfrog(): base_integrator<Hamiltonian>() {}
-=======
-    class base_leapfrog : public base_integrator<Hamiltonian> {
-    public:
-      explicit base_leapfrog(std::ostream* o)
-        : base_integrator<Hamiltonian>(o) {}
->>>>>>> 66830e2a
 
       void evolve(typename Hamiltonian::PointType& z,
                   Hamiltonian& hamiltonian,
@@ -34,7 +27,6 @@
         end_update_p(z, hamiltonian, 0.5 * epsilon);
       }
 
-<<<<<<< HEAD
       /**
        * @tparam Writer An implementation of
        *                src/stan/interface_callbacks/writer/base_writer.hpp
@@ -51,12 +43,6 @@
         std::stringstream msg;
         msg.precision(6);
 
-=======
-      void verbose_evolve(typename Hamiltonian::PointType& z,
-                          Hamiltonian& hamiltonian,
-                          const double epsilon) {
-        this->out_stream_->precision(6);
->>>>>>> 66830e2a
         int width = 14;
         int nColumn = 4;
 
