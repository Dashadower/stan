#ifndef STAN_VARIATIONAL_ADVI_HPP
#define STAN_VARIATIONAL_ADVI_HPP

#include <stan/math.hpp>
#include <stan/callbacks/logger.hpp>
#include <stan/callbacks/writer.hpp>
#include <stan/callbacks/stream_writer.hpp>
#include <stan/io/dump.hpp>
#include <stan/services/error_codes.hpp>
#include <stan/variational/print_progress.hpp>
#include <stan/variational/families/normal_fullrank.hpp>
#include <stan/variational/families/normal_meanfield.hpp>
#include <stan/variational/families/normal_lowrank.hpp>
#include <boost/circular_buffer.hpp>
#include <boost/lexical_cast.hpp>
#include <algorithm>
#include <chrono>
#include <limits>
#include <numeric>
#include <ostream>
#include <queue>
#include <string>
#include <vector>

namespace stan {

namespace variational {

/**
 * Automatic Differentiation Variational Inference
 *
 * Implements "black box" variational inference using stochastic gradient
 * ascent to maximize the Evidence Lower Bound for a given model
 * and variational family. This base class encapsulates the mean-field,
 * low-rank, and full-rank variational posterior classes.
 *
 * @tparam Model class of model
 * @tparam Q class of variational distribution
 * @tparam BaseRNG class of random number generator
 */
template <class Model, class Q, class BaseRNG>
class advi_base {
 public:
  /**
   * Constructor
   *
   * @param[in] m stan model
   * @param[in] cont_params initialization of continuous parameters
   * @param[in,out] rng random number generator
   * @param[in] n_monte_carlo_grad number of samples for gradient computation
   * @param[in] n_monte_carlo_elbo number of samples for ELBO computation
   * @param[in] eval_elbo evaluate ELBO at every "eval_elbo" iters
   * @param[in] n_posterior_samples number of samples to draw from posterior
   * @throw std::runtime_error if n_monte_carlo_grad is not positive
   * @throw std::runtime_error if n_monte_carlo_elbo is not positive
   * @throw std::runtime_error if eval_elbo is not positive
   * @throw std::runtime_error if n_posterior_samples is not positive
   */
  advi_base(Model& m, Eigen::VectorXd& cont_params, BaseRNG& rng,
            int n_monte_carlo_grad, int n_monte_carlo_elbo, int eval_elbo,
            int n_posterior_samples)
      : model_(m),
        cont_params_(cont_params),
        rng_(rng),
        n_monte_carlo_grad_(n_monte_carlo_grad),
        n_monte_carlo_elbo_(n_monte_carlo_elbo),
        eval_elbo_(eval_elbo),
        n_posterior_samples_(n_posterior_samples) {
    static const char* function = "stan::variational::advi";
    math::check_positive(function,
                         "Number of Monte Carlo samples for gradients",
                         n_monte_carlo_grad_);
    math::check_positive(function, "Number of Monte Carlo samples for ELBO",
                         n_monte_carlo_elbo_);
    math::check_positive(function, "Evaluate ELBO at every eval_elbo iteration",
                         eval_elbo_);
    math::check_positive(function, "Number of posterior samples for output",
                         n_posterior_samples_);
  }

  /**
   * Calculates the Evidence Lower BOund (ELBO) by sampling from
   * the variational distribution and then evaluating the log joint,
   * adjusted by the entropy term of the variational distribution.
   *
   * @param[in] variational variational approximation at which to evaluate
   * the ELBO.
   * @param logger logger for messages
   * @return the evidence lower bound.
   * @throw std::domain_error If, after n_monte_carlo_elbo_ number of draws
   * from the variational distribution all give non-finite log joint
   * evaluations. This means that the model is severely ill conditioned or
   * that the variational distribution has somehow collapsed.
   */
  double calc_ELBO(const Q& variational, callbacks::logger& logger) const {
    static const char* function = "stan::variational::advi::calc_ELBO";

    double elbo = 0.0;
    int dim = variational.dimension();
    Eigen::VectorXd zeta(dim);

    int n_dropped_evaluations = 0;
    for (int i = 0; i < n_monte_carlo_elbo_;) {
      variational.sample(rng_, zeta);
      try {
        std::stringstream ss;
        double log_prob = model_.template log_prob<false, true>(zeta, &ss);
        if (ss.str().length() > 0)
          logger.info(ss);
        stan::math::check_finite(function, "log_prob", log_prob);
        elbo += log_prob;
        ++i;
      } catch (const std::domain_error& e) {
        ++n_dropped_evaluations;
        if (n_dropped_evaluations >= n_monte_carlo_elbo_) {
          const char* name = "The number of dropped evaluations";
          const char* msg1 = "has reached its maximum amount (";
          const char* msg2
              = "). Your model may be either severely "
                "ill-conditioned or misspecified.";
          stan::math::throw_domain_error(function, name, n_monte_carlo_elbo_,
                                         msg1, msg2);
        }
      }
    }
    elbo /= n_monte_carlo_elbo_;
    elbo += variational.entropy();
    return elbo;
  }

  /**
   * Calculates the "black box" gradient of the ELBO.
   *
   * @param[in] variational variational approximation at which to evaluate
   * the ELBO.
   * @param[out] elbo_grad gradient of ELBO with respect to variational
   * approximation.
   * @param logger logger for messages
   */
  void calc_ELBO_grad(const Q& variational, Q& elbo_grad,
                      callbacks::logger& logger) const {
    static const char* function = "stan::variational::advi::calc_ELBO_grad";

    stan::math::check_size_match(
        function, "Dimension of elbo_grad", elbo_grad.dimension(),
        "Dimension of variational q", variational.dimension());
    stan::math::check_size_match(
        function, "Dimension of variational q", variational.dimension(),
        "Dimension of variables in model", cont_params_.size());

    variational.calc_grad(elbo_grad, model_, cont_params_, n_monte_carlo_grad_,
                          rng_, logger);
  }

  /**
   * Heuristic grid search to adapt eta to the scale of the problem.
   *
   * @param[in] variational initial variational distribution.
   * @param[in] adapt_iterations number of iterations to spend doing stochastic
   * gradient ascent at each proposed eta value.
   * @param[in,out] logger logger for messages
   * @return adapted (tuned) value of eta via heuristic grid search
   * @throw std::domain_error If either (a) the initial ELBO cannot be
   * computed at the initial variational distribution, (b) all step-size
   * proposals in eta_sequence fail.
   */
  double adapt_eta(Q& variational, int adapt_iterations,
                   callbacks::logger& logger) const {
    static const char* function = "stan::variational::advi::adapt_eta";

    stan::math::check_positive(function, "Number of adaptation iterations",
                               adapt_iterations);

    logger.info("Begin eta adaptation.");

    // Sequence of eta values to try during adaptation
    const int eta_sequence_size = 5;
    double eta_sequence[eta_sequence_size] = {100, 10, 1, 0.1, 0.01};

    // Initialize ELBO tracking variables
    double elbo = -std::numeric_limits<double>::max();
    double elbo_best = -std::numeric_limits<double>::max();
    double elbo_init;
    try {
      elbo_init = calc_ELBO(variational, logger);
    } catch (const std::domain_error& e) {
      const char* name
          = "Cannot compute ELBO using the initial "
            "variational distribution.";
      const char* msg1
          = "Your model may be either "
            "severely ill-conditioned or misspecified.";
      stan::math::throw_domain_error(function, name, "", msg1);
    }

    // Variational family to store gradients
    Q elbo_grad = init_variational(model_.num_params_r());

    // Adaptive step-size sequence
    Q history_grad_squared = init_variational(model_.num_params_r());
    double tau = 1.0;
    double pre_factor = 0.9;
    double post_factor = 0.1;

    double eta_best = 0.0;
    double eta;
    double eta_scaled;

    bool do_more_tuning = true;
    int eta_sequence_index = 0;
    while (do_more_tuning) {
      // Try next eta
      eta = eta_sequence[eta_sequence_index];

      int print_progress_m;
      for (int iter_tune = 1; iter_tune <= adapt_iterations; ++iter_tune) {
        print_progress_m = eta_sequence_index * adapt_iterations + iter_tune;
        variational ::print_progress(print_progress_m, 0,
                                     adapt_iterations * eta_sequence_size,
                                     adapt_iterations, true, "", "", logger);

        // (ROBUST) Compute gradient of ELBO. It's OK if it diverges.
        // We'll try a smaller eta.
        try {
          calc_ELBO_grad(variational, elbo_grad, logger);
        } catch (const std::domain_error& e) {
          elbo_grad.set_to_zero();
        }

        // Update step-size
        if (iter_tune == 1) {
          history_grad_squared += elbo_grad.square();
        } else {
          history_grad_squared = pre_factor * history_grad_squared
                                 + post_factor * elbo_grad.square();
        }
        eta_scaled = eta / sqrt(static_cast<double>(iter_tune));
        // Stochastic gradient update
        variational
            += eta_scaled * elbo_grad / (tau + history_grad_squared.sqrt());
      }

      // (ROBUST) Compute ELBO. It's OK if it has diverged.
      try {
        elbo = calc_ELBO(variational, logger);
      } catch (const std::domain_error& e) {
        elbo = -std::numeric_limits<double>::max();
      }

      // Check if:
      // (1) ELBO at current eta is worse than the best ELBO
      // (2) the best ELBO hasn't gotten worse than the initial ELBO
      if (elbo < elbo_best && elbo_best > elbo_init) {
        std::stringstream ss;
        ss << "Success!"
           << " Found best value [eta = " << eta_best << "]";
        if (eta_sequence_index < eta_sequence_size - 1)
          ss << (" earlier than expected.");
        else
          ss << ".";
        logger.info(ss);
        logger.info("");
        do_more_tuning = false;
      } else {
        if (eta_sequence_index < eta_sequence_size - 1) {
          // Reset
          elbo_best = elbo;
          eta_best = eta;
        } else {
          // No more eta values to try, so use current eta if it
          // didn't diverge or fail if it did diverge
          if (elbo > elbo_init) {
            std::stringstream ss;
            ss << "Success!"
               << " Found best value [eta = " << eta_best << "].";
            logger.info(ss);
            logger.info("");
            eta_best = eta;
            do_more_tuning = false;
          } else {
            const char* name = "All proposed step-sizes";
            const char* msg1
                = "failed. Your model may be either "
                  "severely ill-conditioned or misspecified.";
            stan::math::throw_domain_error(function, name, "", msg1);
          }
        }
        // Reset
        history_grad_squared.set_to_zero();
      }
      ++eta_sequence_index;
      variational = init_variational(cont_params_);
    }
    return eta_best;
  }

  /**
   * Runs stochastic gradient ascent with an adaptive stepsize sequence.
   *
   * @param[in,out] variational initial variational distribution
   * @param[in] eta stepsize scaling parameter
   * @param[in] tol_rel_obj relative tolerance parameter for convergence
   * @param[in] max_iterations max number of iterations to run algorithm
   * @param[in,out] logger logger for messages
   * @param[in,out] diagnostic_writer writer for diagnostic information
   * @throw std::domain_error If the ELBO or its gradient is ever
   * non-finite, at any iteration
   */
  void stochastic_gradient_ascent(Q& variational, double eta,
                                  double tol_rel_obj, int max_iterations,
                                  callbacks::logger& logger,
                                  callbacks::writer& diagnostic_writer) const {
    static const char* function
        = "stan::variational::advi::stochastic_gradient_ascent";

    stan::math::check_positive(function, "Eta stepsize", eta);
    stan::math::check_positive(
        function, "Relative objective function tolerance", tol_rel_obj);
    stan::math::check_positive(function, "Maximum iterations", max_iterations);

    // Gradient parameters
    Q elbo_grad = init_variational(model_.num_params_r());

    // Stepsize sequence parameters
    Q history_grad_squared = init_variational(model_.num_params_r());
    double tau = 1.0;
    double pre_factor = 0.9;
    double post_factor = 0.1;
    double eta_scaled;

    // Initialize ELBO and convergence tracking variables
    double elbo(0.0);
    double elbo_best = -std::numeric_limits<double>::max();
    double elbo_prev = -std::numeric_limits<double>::max();
    double delta_elbo = std::numeric_limits<double>::max();
    double delta_elbo_ave = std::numeric_limits<double>::max();
    double delta_elbo_med = std::numeric_limits<double>::max();

    // Heuristic to estimate how far to look back in rolling window
    int cb_size
        = static_cast<int>(std::max(0.1 * max_iterations / eval_elbo_, 2.0));
    boost::circular_buffer<double> elbo_diff(cb_size);

    logger.info("Begin stochastic gradient ascent.");
    logger.info(
        "  iter"
        "             ELBO"
        "   delta_ELBO_mean"
        "   delta_ELBO_med"
        "   notes ");

    // Timing variables
    auto start = std::chrono::steady_clock::now();

    // Main loop
    bool do_more_iterations = true;
    for (int iter_counter = 1; do_more_iterations; ++iter_counter) {
      // Compute gradient using Monte Carlo integration
      calc_ELBO_grad(variational, elbo_grad, logger);

      // Update step-size
      if (iter_counter == 1) {
        history_grad_squared += elbo_grad.square();
      } else {
        history_grad_squared = pre_factor * history_grad_squared
                               + post_factor * elbo_grad.square();
      }
      eta_scaled = eta / sqrt(static_cast<double>(iter_counter));

      // Stochastic gradient update
      variational
          += eta_scaled * elbo_grad / (tau + history_grad_squared.sqrt());

      // Check for convergence every "eval_elbo_"th iteration
      if (iter_counter % eval_elbo_ == 0) {
        elbo_prev = elbo;
        elbo = calc_ELBO(variational, logger);
        if (elbo > elbo_best)
          elbo_best = elbo;
        delta_elbo = rel_difference(elbo, elbo_prev);
        elbo_diff.push_back(delta_elbo);
        delta_elbo_ave
            = std::accumulate(elbo_diff.begin(), elbo_diff.end(), 0.0)
              / static_cast<double>(elbo_diff.size());
        delta_elbo_med = circ_buff_median(elbo_diff);
        std::stringstream ss;
        ss << "  " << std::setw(4) << iter_counter << "  " << std::setw(15)
           << std::fixed << std::setprecision(3) << elbo << "  "
           << std::setw(16) << std::fixed << std::setprecision(3)
           << delta_elbo_ave << "  " << std::setw(15) << std::fixed
           << std::setprecision(3) << delta_elbo_med;
        auto end = std::chrono::steady_clock::now();
        double delta_t
            = std::chrono::duration_cast<std::chrono::milliseconds>(end - start)
                  .count()
              / 1000.0;
        std::vector<double> print_vector;
        print_vector.clear();
        print_vector.push_back(iter_counter);
        print_vector.push_back(delta_t);
        print_vector.push_back(elbo);
        diagnostic_writer(print_vector);

        if (delta_elbo_ave < tol_rel_obj) {
          ss << "   MEAN ELBO CONVERGED";
          do_more_iterations = false;
        }

        if (delta_elbo_med < tol_rel_obj) {
          ss << "   MEDIAN ELBO CONVERGED";
          do_more_iterations = false;
        }

        if (iter_counter > 10 * eval_elbo_) {
          if (delta_elbo_med > 0.5 || delta_elbo_ave > 0.5) {
            ss << "   MAY BE DIVERGING... INSPECT ELBO";
          }
        }

        logger.info(ss);

        if (do_more_iterations == false
            && rel_difference(elbo, elbo_best) > 0.05) {
          logger.info(
              "Informational Message: The ELBO at a previous "
              "iteration is larger than the ELBO upon "
              "convergence!");
          logger.info(
              "This variational approximation may not "
              "have converged to a good optimum.");
        }
      }

      if (iter_counter == max_iterations) {
        logger.info(
            "Informational Message: The maximum number of "
            "iterations is reached! The algorithm may not have "
            "converged.");
        logger.info(
            "This variational approximation is not "
            "guaranteed to be meaningful.");
        do_more_iterations = false;
      }
    }
  }

  /**
   * Runs ADVI and writes to output.
   *
   * @param[in] eta eta parameter of stepsize sequence
   * @param[in] adapt_engaged boolean flag for eta adaptation
   * @param[in] adapt_iterations number of iterations for eta adaptation
   * @param[in] tol_rel_obj relative tolerance parameter for convergence
   * @param[in] max_iterations max number of iterations to run algorithm
   * @param[in,out] logger logger for messages
   * @param[in,out] parameter_writer writer for parameters
   *   (typically to file)
   * @param[in,out] diagnostic_writer writer for diagnostic information
   */
  int run(double eta, bool adapt_engaged, int adapt_iterations,
          double tol_rel_obj, int max_iterations, callbacks::logger& logger,
          callbacks::writer& parameter_writer,
          callbacks::writer& diagnostic_writer) const {
    diagnostic_writer("iter,time_in_seconds,ELBO");

    // Initialize variational approximation
    Q variational = init_variational(cont_params_);

    if (adapt_engaged) {
      eta = adapt_eta(variational, adapt_iterations, logger);
      parameter_writer("Stepsize adaptation complete.");
      std::stringstream ss;
      ss << "eta = " << eta;
      parameter_writer(ss.str());
    }

    stochastic_gradient_ascent(variational, eta, tol_rel_obj, max_iterations,
                               logger, diagnostic_writer);

    // Write posterior mean of variational approximations.
    cont_params_ = variational.mean();
    std::vector<double> cont_vector(cont_params_.size());
    for (int i = 0; i < cont_params_.size(); ++i)
      cont_vector.at(i) = cont_params_(i);
    std::vector<int> disc_vector;
    std::vector<double> values;

    std::stringstream msg;
    model_.write_array(rng_, cont_vector, disc_vector, values, true, true,
                       &msg);
    if (msg.str().length() > 0)
      logger.info(msg);

    // The first row of lp_, log_p, and log_g.
    values.insert(values.begin(), {0, 0, 0});
    parameter_writer(values);

    // Draw more from posterior and write on subsequent lines
    logger.info("");
    std::stringstream ss;
    ss << "Drawing a sample of size " << n_posterior_samples_
       << " from the approximate posterior... ";
    logger.info(ss);
    double log_p = 0;
    double log_g = 0;
    // Draw posterior sample. log_g is the log normal densities.
    for (int n = 0; n < n_posterior_samples_; ++n) {
      variational.sample_log_g(rng_, cont_params_, log_g);
      for (int i = 0; i < cont_params_.size(); ++i) {
        cont_vector.at(i) = cont_params_(i);
      }
      std::stringstream msg2;
      model_.write_array(rng_, cont_vector, disc_vector, values, true, true,
                         &msg2);
      //  log_p: Log probability in the unconstrained space
      log_p = model_.template log_prob<false, true>(cont_params_, &msg2);
      if (msg2.str().length() > 0)
        logger.info(msg2);
      // Write lp__, log_p, and log_g.
      values.insert(values.begin(), {0, log_p, log_g});
      parameter_writer(values);
    }
    logger.info("COMPLETED.");
    return stan::services::error_codes::OK;
  }

  // TODO(akucukelbir): move these things to stan math and test there

  /**
   * Compute the median of a circular buffer.
   *
   * @param[in] cb circular buffer with some number of values in it.
   * @return median of values in circular buffer.
   */
  double circ_buff_median(const boost::circular_buffer<double>& cb) const {
    // FIXME: naive implementation; creates a copy as a vector
    std::vector<double> v;
    for (boost::circular_buffer<double>::const_iterator i = cb.begin();
         i != cb.end(); ++i) {
      v.push_back(*i);
    }

    size_t n = v.size() / 2;
    std::nth_element(v.begin(), v.begin() + n, v.end());
    return v[n];
  }

  /**
   * Compute the relative difference between two double values.
   *
   * @param[in] prev previous value
   * @param[in] curr current value
   * @return  absolutely value of relative difference
   */
  double rel_difference(double prev, double curr) const {
    return std::fabs((curr - prev) / prev);
  }

 protected:
  Model& model_;
  Eigen::VectorXd& cont_params_;
  BaseRNG& rng_;
  int n_monte_carlo_grad_;
  int n_monte_carlo_elbo_;
  int eval_elbo_;
  int n_posterior_samples_;

 private:
  virtual Q init_variational(Eigen::VectorXd& cont_params) const = 0;
  virtual Q init_variational(size_t dimension) const = 0;
};

<<<<<<< HEAD
/**
 * The ADVI implementation used for meanfield and full-rank approximations.
 *
 * @tparam Model Class of model
 * @tparam Q Class of variational distribution, either mean-field or low-rank.
 * @tparam BaseRNG Class of random number generator
 */
template<class Model, class Q, class BaseRNG>
=======
template <class Model, class Q, class BaseRNG>
>>>>>>> 9b89e76b
class advi : public advi_base<Model, Q, BaseRNG> {
 public:
  advi(Model& m, Eigen::VectorXd& cont_params, BaseRNG& rng,
       int n_monte_carlo_grad, int n_monte_carlo_elbo, int eval_elbo,
       int n_posterior_samples)
      : advi_base<Model, Q, BaseRNG>(m, cont_params, rng, n_monte_carlo_grad,
                                     n_monte_carlo_elbo, eval_elbo,
                                     n_posterior_samples) {}

 private:
  Q init_variational(Eigen::VectorXd& cont_params) const {
    return Q(cont_params);
  }

  Q init_variational(size_t dimension) const { return Q(dimension); }
};

<<<<<<< HEAD
/**
 * The ADVI implementation used only for low-rank approximations.
 *
 * @tparam Model Class of model.
 * @tparam BaseRNG Class of random number generator.
 */
template<class Model, class BaseRNG>
class advi_lowrank : public advi_base
  <Model, stan::variational::normal_lowrank, BaseRNG> {
=======
template <class Model, class BaseRNG>
class advi_lowrank
    : public advi_base<Model, stan::variational::normal_lowrank, BaseRNG> {
>>>>>>> 9b89e76b
 public:
  /**
   * Constructor
   *
   * @param[in] m stan model
   * @param[in] cont_params initialization of continuous parameters
   * @param[in,out] rng random number generator
   * @param[in] rank rank of approximation
   * @param[in] n_monte_carlo_grad number of samples for gradient computation
   * @param[in] n_monte_carlo_elbo number of samples for ELBO computation
   * @param[in] eval_elbo evaluate ELBO at every "eval_elbo" iters
   * @param[in] n_posterior_samples number of samples to draw from posterior
   * @throw std::runtime_error if n_monte_carlo_grad is not positive
   * @throw std::runtime_error if n_monte_carlo_elbo is not positive
   * @throw std::runtime_error if eval_elbo is not positive
   * @throw std::runtime_error if n_posterior_samples is not positive
   */
  advi_lowrank(Model& m, Eigen::VectorXd& cont_params, BaseRNG& rng,
               size_t rank, int n_monte_carlo_grad, int n_monte_carlo_elbo,
               int eval_elbo, int n_posterior_samples)
      : advi_base<Model, stan::variational::normal_lowrank, BaseRNG>(
            m, cont_params, rng, n_monte_carlo_grad, n_monte_carlo_elbo,
            eval_elbo, n_posterior_samples),
        rank_(rank) {
    static const char* function = "stan::variational::advi_lowrank";
    math::check_positive(function, "Approximation rank", rank_);
  }

 protected:
  size_t rank_;

 private:
  stan::variational::normal_lowrank init_variational(
      Eigen::VectorXd& cont_params) const {
    return stan::variational::normal_lowrank(cont_params, rank_);
  }

  stan::variational::normal_lowrank init_variational(size_t dimension) const {
    return stan::variational::normal_lowrank(dimension, rank_);
  }
};
}  // namespace variational
}  // namespace stan
#endif<|MERGE_RESOLUTION|>--- conflicted
+++ resolved
@@ -570,7 +570,6 @@
   virtual Q init_variational(size_t dimension) const = 0;
 };
 
-<<<<<<< HEAD
 /**
  * The ADVI implementation used for meanfield and full-rank approximations.
  *
@@ -578,10 +577,7 @@
  * @tparam Q Class of variational distribution, either mean-field or low-rank.
  * @tparam BaseRNG Class of random number generator
  */
-template<class Model, class Q, class BaseRNG>
-=======
 template <class Model, class Q, class BaseRNG>
->>>>>>> 9b89e76b
 class advi : public advi_base<Model, Q, BaseRNG> {
  public:
   advi(Model& m, Eigen::VectorXd& cont_params, BaseRNG& rng,
@@ -599,21 +595,15 @@
   Q init_variational(size_t dimension) const { return Q(dimension); }
 };
 
-<<<<<<< HEAD
 /**
  * The ADVI implementation used only for low-rank approximations.
  *
  * @tparam Model Class of model.
  * @tparam BaseRNG Class of random number generator.
  */
-template<class Model, class BaseRNG>
-class advi_lowrank : public advi_base
-  <Model, stan::variational::normal_lowrank, BaseRNG> {
-=======
 template <class Model, class BaseRNG>
 class advi_lowrank
     : public advi_base<Model, stan::variational::normal_lowrank, BaseRNG> {
->>>>>>> 9b89e76b
  public:
   /**
    * Constructor
