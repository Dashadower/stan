#ifndef STAN_VARIATIONAL_ADVI_HPP
#define STAN_VARIATIONAL_ADVI_HPP

#include <stan/math.hpp>
#include <stan/analyze/mcmc/autocovariance.hpp>
#include <stan/analyze/mcmc/compute_effective_sample_size.hpp>
#include <stan/analyze/mcmc/compute_potential_scale_reduction.hpp>
#include <stan/analyze/mcmc/estimate_gpd_params.hpp>
#include <stan/callbacks/logger.hpp>
#include <stan/callbacks/writer.hpp>
#include <stan/callbacks/stream_writer.hpp>
#include <stan/io/dump.hpp>
#include <stan/services/error_codes.hpp>
#include <stan/variational/print_progress.hpp>
#include <stan/variational/families/normal_fullrank.hpp>
#include <stan/variational/families/normal_meanfield.hpp>
<<<<<<< HEAD
#include <stan/variational/families/normal_lowrank.hpp>
#include <boost/circular_buffer.hpp>
=======
>>>>>>> a86c0ef7
#include <boost/lexical_cast.hpp>
#include <algorithm>
#include <chrono>
#include <limits>
#include <numeric>
#include <ostream>
#include <queue>
#include <string>
#include <vector>
#include <cmath>

namespace stan {

namespace variational {

/**
 * Automatic Differentiation Variational Inference
 *
 * Implements "black box" variational inference using stochastic gradient
 * ascent to maximize the Evidence Lower Bound for a given model
 * and variational family. This base class encapsulates the mean-field,
 * low-rank, and full-rank variational posterior classes.
 *
 * @tparam Model class of model
 * @tparam Q class of variational distribution
 * @tparam BaseRNG class of random number generator
 */
template <class Model, class Q, class BaseRNG>
class advi_base {
 public:
  /**
   * Constructor
   *
   * @param[in] m stan model
   * @param[in] cont_params initialization of continuous parameters
   * @param[in,out] rng random number generator
   * @param[in] n_monte_carlo_grad number of samples for gradient computation
   * @param[in] n_monte_carlo_elbo number of samples for ELBO computation
   * @param[in] n_posterior_samples number of samples to draw from posterior
   * @throw std::runtime_error if n_monte_carlo_grad is not positive
   * @throw std::runtime_error if n_monte_carlo_elbo is not positive
   * @throw std::runtime_error if n_posterior_samples is not positive
   */
<<<<<<< HEAD
  advi_base(Model& m, Eigen::VectorXd& cont_params, BaseRNG& rng,
            int n_monte_carlo_grad, int n_monte_carlo_elbo, int eval_elbo,
            int n_posterior_samples)
=======
  advi(Model& m, Eigen::VectorXd& cont_params, BaseRNG& rng,
       int n_monte_carlo_grad, int n_monte_carlo_elbo,
       int n_posterior_samples)
>>>>>>> a86c0ef7
      : model_(m),
        cont_params_(cont_params),
        rng_(rng),
        n_monte_carlo_grad_(n_monte_carlo_grad),
        n_monte_carlo_elbo_(n_monte_carlo_elbo),
        n_posterior_samples_(n_posterior_samples) {
    static const char* function = "stan::variational::advi";
    math::check_positive(function,
                         "Number of Monte Carlo samples for gradients",
                         n_monte_carlo_grad_);
    math::check_positive(function, "Number of Monte Carlo samples for ELBO",
                         n_monte_carlo_elbo_);
    math::check_positive(function, "Number of posterior samples for output",
                         n_posterior_samples_);
  }

  /**
   * Calculates the Evidence Lower BOund (ELBO) by sampling from
   * the variational distribution and then evaluating the log joint,
   * adjusted by the entropy term of the variational distribution.
   *
   * @param[in] variational variational approximation at which to evaluate
   * the ELBO.
   * @param logger logger for messages
   * @return the evidence lower bound.
   * @throw std::domain_error If, after n_monte_carlo_elbo_ number of draws
   * from the variational distribution all give non-finite log joint
   * evaluations. This means that the model is severely ill conditioned or
   * that the variational distribution has somehow collapsed.
   */
  double calc_ELBO(const Q& variational, callbacks::logger& logger) const {
    static const char* function = "stan::variational::advi::calc_ELBO";

    double elbo = 0.0;
    int dim = variational.dimension();
    Eigen::VectorXd zeta(dim);

    int n_dropped_evaluations = 0;
    for (int i = 0; i < n_monte_carlo_elbo_;) {
      variational.sample(rng_, zeta);
      try {
        std::stringstream ss;
        double log_prob = model_.template log_prob<false, true>(zeta, &ss);
        if (ss.str().length() > 0)
          logger.info(ss);
        stan::math::check_finite(function, "log_prob", log_prob);
        elbo += log_prob;
        ++i;
      } catch (const std::domain_error& e) {
        ++n_dropped_evaluations;
        if (n_dropped_evaluations >= n_monte_carlo_elbo_) {
          const char* name = "The number of dropped evaluations";
          const char* msg1 = "has reached its maximum amount (";
          const char* msg2
              = "). Your model may be either severely "
                "ill-conditioned or misspecified.";
          stan::math::throw_domain_error(function, name, n_monte_carlo_elbo_,
                                         msg1, msg2);
        }
      }
    }
    elbo /= n_monte_carlo_elbo_;
    elbo += variational.entropy();
    return elbo;
  }

  /**
   * Calculates the "black box" gradient of the ELBO.
   *
   * @param[in] variational variational approximation at which to evaluate
   * the ELBO.
   * @param[out] elbo_grad gradient of ELBO with respect to variational
   * approximation.
   * @param logger logger for messages
   */
  void calc_ELBO_grad(const Q& variational, Q& elbo_grad,
                      callbacks::logger& logger) const {
    static const char* function = "stan::variational::advi::calc_ELBO_grad";

    stan::math::check_size_match(
        function, "Dimension of elbo_grad", elbo_grad.dimension(),
        "Dimension of variational q", variational.dimension());
    stan::math::check_size_match(
        function, "Dimension of variational q", variational.dimension(),
        "Dimension of variables in model", cont_params_.size());

    variational.calc_grad(elbo_grad, model_, cont_params_, n_monte_carlo_grad_,
                          rng_, logger);
  }

  /**
   * Heuristic grid search to adapt eta to the scale of the problem.
   *
   * @param[in] variational initial variational distribution.
   * @param[in] adapt_iterations number of iterations to spend doing stochastic
   * gradient ascent at each proposed eta value.
   * @param[in,out] logger logger for messages
   * @return adapted (tuned) value of eta via heuristic grid search
   * @throw std::domain_error If either (a) the initial ELBO cannot be
   * computed at the initial variational distribution, (b) all step-size
   * proposals in eta_sequence fail.
   */
  double adapt_eta(Q& variational, int adapt_iterations,
                   callbacks::logger& logger) const {
    static const char* function = "stan::variational::advi::adapt_eta";

    stan::math::check_positive(function, "Number of adaptation iterations",
                               adapt_iterations);

    logger.info("Begin eta adaptation.");

    // Sequence of eta values to try during adaptation
    const int eta_sequence_size = 5;
    double eta_sequence[eta_sequence_size] = {100, 10, 1, 0.1, 0.01};

    // Initialize ELBO tracking variables
    double elbo = -std::numeric_limits<double>::max();
    double elbo_best = -std::numeric_limits<double>::max();
    double elbo_init;
    try {
      elbo_init = calc_ELBO(variational, logger);
    } catch (const std::domain_error& e) {
      const char* name
          = "Cannot compute ELBO using the initial "
            "variational distribution.";
      const char* msg1
          = "Your model may be either "
            "severely ill-conditioned or misspecified.";
      stan::math::throw_domain_error(function, name, "", msg1);
    }

    // Variational family to store gradients
    Q elbo_grad = init_variational(model_.num_params_r());

    // Adaptive step-size sequence
    Q history_grad_squared = init_variational(model_.num_params_r());
    double tau = 1.0;
    double pre_factor = 0.9;
    double post_factor = 0.1;

    double eta_best = 0.0;
    double eta;
    double eta_scaled;

    bool do_more_tuning = true;
    int eta_sequence_index = 0;
    while (do_more_tuning) {
      // Try next eta
      eta = eta_sequence[eta_sequence_index];

      int print_progress_m;
      for (int iter_tune = 1; iter_tune <= adapt_iterations; ++iter_tune) {
        print_progress_m = eta_sequence_index * adapt_iterations + iter_tune;
        variational ::print_progress(print_progress_m, 0,
                                     adapt_iterations * eta_sequence_size,
                                     adapt_iterations, true, "", "", logger);

        // (ROBUST) Compute gradient of ELBO. It's OK if it diverges.
        // We'll try a smaller eta.
        try {
          calc_ELBO_grad(variational, elbo_grad, logger);
        } catch (const std::domain_error& e) {
          elbo_grad.set_to_zero();
        }

        // Update step-size
        if (iter_tune == 1) {
          history_grad_squared += elbo_grad.square();
        } else {
          history_grad_squared = pre_factor * history_grad_squared
                                 + post_factor * elbo_grad.square();
        }
        eta_scaled = eta / sqrt(static_cast<double>(iter_tune));
        // Stochastic gradient update
        variational
            += eta_scaled * elbo_grad / (tau + history_grad_squared.sqrt());
      }

      // (ROBUST) Compute ELBO. It's OK if it has diverged.
      try {
        elbo = calc_ELBO(variational, logger);
      } catch (const std::domain_error& e) {
        elbo = -std::numeric_limits<double>::max();
      }

      // Check if:
      // (1) ELBO at current eta is worse than the best ELBO
      // (2) the best ELBO hasn't gotten worse than the initial ELBO
      if (elbo < elbo_best && elbo_best > elbo_init) {
        std::stringstream ss;
        ss << "Success!"
           << " Found best value [eta = " << eta_best << "]";
        if (eta_sequence_index < eta_sequence_size - 1)
          ss << (" earlier than expected.");
        else
          ss << ".";
        logger.info(ss);
        logger.info("");
        do_more_tuning = false;
      } else {
        if (eta_sequence_index < eta_sequence_size - 1) {
          // Reset
          elbo_best = elbo;
          eta_best = eta;
        } else {
          // No more eta values to try, so use current eta if it
          // didn't diverge or fail if it did diverge
          if (elbo > elbo_init) {
            std::stringstream ss;
            ss << "Success!"
               << " Found best value [eta = " << eta_best << "].";
            logger.info(ss);
            logger.info("");
            eta_best = eta;
            do_more_tuning = false;
          } else {
            const char* name = "All proposed step-sizes";
            const char* msg1
                = "failed. Your model may be either "
                  "severely ill-conditioned or misspecified.";
            stan::math::throw_domain_error(function, name, "", msg1);
          }
        }
        // Reset
        history_grad_squared.set_to_zero();
      }
      ++eta_sequence_index;
      variational = init_variational(cont_params_);
    }
    return eta_best;
  }

  /**
<<<<<<< HEAD
   * Runs stochastic gradient ascent with an adaptive stepsize sequence.
   *
   * @param[in,out] variational initial variational distribution
   * @param[in] eta stepsize scaling parameter
   * @param[in] tol_rel_obj relative tolerance parameter for convergence
   * @param[in] max_iterations max number of iterations to run algorithm
   * @param[in,out] logger logger for messages
   * @param[in,out] diagnostic_writer writer for diagnostic information
   * @throw std::domain_error If the ELBO or its gradient is ever
   * non-finite, at any iteration
   */
  void stochastic_gradient_ascent(Q& variational, double eta,
                                  double tol_rel_obj, int max_iterations,
                                  callbacks::logger& logger,
                                  callbacks::writer& diagnostic_writer) const {
    static const char* function
        = "stan::variational::advi::stochastic_gradient_ascent";

    stan::math::check_positive(function, "Eta stepsize", eta);
    stan::math::check_positive(
        function, "Relative objective function tolerance", tol_rel_obj);
    stan::math::check_positive(function, "Maximum iterations", max_iterations);

    // Gradient parameters
    Q elbo_grad = init_variational(model_.num_params_r());

    // Stepsize sequence parameters
    Q history_grad_squared = init_variational(model_.num_params_r());
    double tau = 1.0;
    double pre_factor = 0.9;
    double post_factor = 0.1;
    double eta_scaled;

    // Initialize ELBO and convergence tracking variables
    double elbo(0.0);
    double elbo_best = -std::numeric_limits<double>::max();
    double elbo_prev = -std::numeric_limits<double>::max();
    double delta_elbo = std::numeric_limits<double>::max();
    double delta_elbo_ave = std::numeric_limits<double>::max();
    double delta_elbo_med = std::numeric_limits<double>::max();

    // Heuristic to estimate how far to look back in rolling window
    int cb_size
        = static_cast<int>(std::max(0.1 * max_iterations / eval_elbo_, 2.0));
    boost::circular_buffer<double> elbo_diff(cb_size);

    logger.info("Begin stochastic gradient ascent.");
    logger.info(
        "  iter"
        "             ELBO"
        "   delta_ELBO_mean"
        "   delta_ELBO_med"
        "   notes ");

    // Timing variables
    auto start = std::chrono::steady_clock::now();

    // Main loop
    bool do_more_iterations = true;
    for (int iter_counter = 1; do_more_iterations; ++iter_counter) {
      // Compute gradient using Monte Carlo integration
      calc_ELBO_grad(variational, elbo_grad, logger);

      // Update step-size
      if (iter_counter == 1) {
        history_grad_squared += elbo_grad.square();
      } else {
        history_grad_squared = pre_factor * history_grad_squared
                               + post_factor * elbo_grad.square();
      }
      eta_scaled = eta / sqrt(static_cast<double>(iter_counter));

      // Stochastic gradient update
      variational
          += eta_scaled * elbo_grad / (tau + history_grad_squared.sqrt());

      // Check for convergence every "eval_elbo_"th iteration
      if (iter_counter % eval_elbo_ == 0) {
        elbo_prev = elbo;
        elbo = calc_ELBO(variational, logger);
        if (elbo > elbo_best)
          elbo_best = elbo;
        delta_elbo = rel_difference(elbo, elbo_prev);
        elbo_diff.push_back(delta_elbo);
        delta_elbo_ave
            = std::accumulate(elbo_diff.begin(), elbo_diff.end(), 0.0)
              / static_cast<double>(elbo_diff.size());
        delta_elbo_med = circ_buff_median(elbo_diff);
        std::stringstream ss;
        ss << "  " << std::setw(4) << iter_counter << "  " << std::setw(15)
           << std::fixed << std::setprecision(3) << elbo << "  "
           << std::setw(16) << std::fixed << std::setprecision(3)
           << delta_elbo_ave << "  " << std::setw(15) << std::fixed
           << std::setprecision(3) << delta_elbo_med;
        auto end = std::chrono::steady_clock::now();
        double delta_t
            = std::chrono::duration_cast<std::chrono::milliseconds>(end - start)
                  .count()
              / 1000.0;
        std::vector<double> print_vector;
        print_vector.clear();
        print_vector.push_back(iter_counter);
        print_vector.push_back(delta_t);
        print_vector.push_back(elbo);
        diagnostic_writer(print_vector);

        if (delta_elbo_ave < tol_rel_obj) {
          ss << "   MEAN ELBO CONVERGED";
          do_more_iterations = false;
        }

        if (delta_elbo_med < tol_rel_obj) {
          ss << "   MEDIAN ELBO CONVERGED";
          do_more_iterations = false;
        }

        if (iter_counter > 10 * eval_elbo_) {
          if (delta_elbo_med > 0.5 || delta_elbo_ave > 0.5) {
            ss << "   MAY BE DIVERGING... INSPECT ELBO";
          }
        }

        logger.info(ss);

        if (do_more_iterations == false
            && rel_difference(elbo, elbo_best) > 0.05) {
          logger.info(
              "Informational Message: The ELBO at a previous "
              "iteration is larger than the ELBO upon "
              "convergence!");
          logger.info(
              "This variational approximation may not "
              "have converged to a good optimum.");
        }
      }

      if (iter_counter == max_iterations) {
        logger.info(
            "Informational Message: The maximum number of "
            "iterations is reached! The algorithm may not have "
            "converged.");
        logger.info(
            "This variational approximation is not "
            "guaranteed to be meaningful.");
        do_more_iterations = false;
      }
    }
  }

  /**
   * Runs ADVI and writes to output.
=======
   * Run Robust Variational Inference.
   * A. Dhaka et al., 2020
>>>>>>> a86c0ef7
   *
   * @param[in] eta eta parameter of stepsize sequence
   * @param[in] adapt_engaged boolean flag for eta adaptation
   * @param[in] adapt_iterations number of iterations for eta adaptation
   * @param[in] max_iterations max number of iterations to run algorithm
   * @param[in] eval_window Interval to calculate termination conditions
   * @param[in] window_size Proportion of eval_window samples to calculate
   * Rhat for termination condition
   * @param[in] rhat_cut Rhat termination criteria
   * @param[in] mcse_cut MCSE termination criteria
   * @param[in] ess_cut effective sample size termination criteria
   * @param[in] num_chains Number of VI chains to run
   * @param[in,out] logger logger for messages
   * @param[in,out] parameter_writer writer for parameters
   *   (typically to file)
   * @param[in,out] diagnostic_writer writer for diagnostic information
   */
  int run(double eta, bool adapt_engaged, int adapt_iterations,
          int max_iterations, int eval_window, double window_size,
          double rhat_cut, double mcse_cut, double ess_cut, int num_chains,
	        callbacks::logger& logger,
          callbacks::writer& parameter_writer,
          callbacks::writer& diagnostic_writer) const {
    diagnostic_writer("iter,time_in_seconds,ELBO");

    // Initialize variational approximation
<<<<<<< HEAD
    Q variational = init_variational(cont_params_);
=======
    Q variational = Q(cont_params_);
    std::stringstream ss;
>>>>>>> a86c0ef7

    if (adapt_engaged) {
      eta = adapt_eta(variational, adapt_iterations, logger);
      parameter_writer("Stepsize adaptation complete.");      
      ss << "eta = " << eta << " ";
      parameter_writer(ss.str());
    }

    ///////////////////

    double khat, ess, mcse, max_rhat, rhat, eta_scaled;
    int T0 = max_iterations - 1;

    const int dim = variational.dimension();
    const int n_approx_params = variational.num_approx_params();

    std::vector<Q> variational_obj_vec;
    std::vector<Q> elbo_grad_vec;
    std::vector<Q> elbo_grad_square_vec;

    // for each chain, save variational parameter values on matrix
    // of dim (n_params, n_iters)
    typedef Eigen::Matrix<double, Eigen::Dynamic, 
                          Eigen::Dynamic, Eigen::RowMajor> histMat;
    std::vector<histMat> hist_vector;
    hist_vector.reserve(num_chains);
    variational_obj_vec.reserve(num_chains);
    elbo_grad_vec.reserve(num_chains);
    elbo_grad_square_vec.reserve(num_chains);

    for(int i = 0; i < num_chains; i++){
      hist_vector.push_back(histMat(n_approx_params, max_iterations));
      variational_obj_vec.push_back(Q(cont_params_));
      elbo_grad_vec.push_back(Q(dim));
      elbo_grad_square_vec.push_back(Q(dim));
    }

    for (int n_iter = 0; n_iter < max_iterations; n_iter++){
      eta_scaled = eta / sqrt(static_cast<double>(n_iter + 1));
      for (int n_chain = 0; n_chain < num_chains; n_chain++){
        calc_ELBO_grad(variational_obj_vec[n_chain], elbo_grad_vec[n_chain], logger);
        if (n_iter == 0) {
          elbo_grad_square_vec[n_chain] += elbo_grad_vec[n_chain].square();
        }
        else {
          elbo_grad_square_vec[n_chain] = 0.9 * elbo_grad_square_vec[n_chain]
                                          + 0.1 * elbo_grad_vec[n_chain].square();
        }
        variational_obj_vec[n_chain] += eta_scaled * elbo_grad_vec[n_chain] / (1.0 + elbo_grad_square_vec[n_chain].sqrt());

        hist_vector[n_chain].col(n_iter) = variational_obj_vec[n_chain].return_approx_params();
      }

      if ((n_iter % eval_window == 0 && n_iter > 0) || n_iter == max_iterations - 1){
        max_rhat = std::numeric_limits<double>::lowest();
        for(int k = 0; k < n_approx_params; k++) {
          std::vector<const double*> hist_ptrs;
          std::vector<size_t> chain_length;
          const int split_point = n_iter * (1.0 - window_size); // iteration index to start calculating rhat
          // so Rhat should be calculated for iters [split_point, n_iter]
          if(num_chains == 1){
            // use split rhat
            chain_length.assign(2, static_cast<size_t>((n_iter - split_point + 1) / 2));
            hist_ptrs.push_back(hist_vector[0].row(k).data() + split_point);
            hist_ptrs.push_back(hist_ptrs[0] + chain_length[0]);
          }
          else{
            for(int i = 0; i < num_chains; i++){
              //chain_length.push_back(static_cast<size_t>(n_iter * window_size));
              //hist_ptrs.push_back(hist_vector[i].row(k).data());

              // multi-chain split rhat (split each chain into 2)
              chain_length.insert(chain_length.end(), 2, static_cast<size_t>((n_iter - split_point + 1) / 2));
              hist_ptrs.push_back(hist_vector[i].row(k).data() + split_point);
              hist_ptrs.push_back(hist_vector[i].row(k).data() +  split_point + chain_length[0]);
            }
          }
          rhat = stan::analyze::compute_potential_scale_reduction(hist_ptrs, chain_length);
          max_rhat = std::max<double>(max_rhat, rhat);
        }

        if (max_rhat < rhat_cut) {
          T0 = n_iter;
          ss << "Preliminary iterations terminated by rhat condition at iteration # " << T0 <<
                " with max reported Rhat value of " << max_rhat << "\n";
          break;
        }
      }
    }

    bool khat_failed = false;
    for(int k = 0; k < num_chains; k++){
      Eigen::VectorXd lw_vec(n_posterior_samples_);
      lr(variational_obj_vec[k], lw_vec);
      double sigma, max_lw;
      int n_tail;
      if(n_posterior_samples_ < 225) {
        n_tail = int(lw_vec.size() * 0.2);
      }
      else{
        n_tail = 3 * sqrt(lw_vec.size()); // if more than 225 samples 3 * sqrt(lw_vec.size())
      }
      max_lw = lw_vec.maxCoeff();
      lw_vec = lw_vec.array() - max_lw;
      lw_vec = lw_vec.array().exp() - std::exp(lw_vec(n_tail));
      lw_vec = lw_vec.head(n_tail);
      stan::analyze::gpdfit(lw_vec, khat, sigma);

      ss << "Chain " << k << " khat: " << khat << "\n";
      if(khat > 1.0) { 
        khat_failed = true;
        break;
      }
    }
    if (khat_failed || max_rhat > rhat_cut) {
      logger.warn("Optimization may have not converged");
      ss << " max_rhat: " << max_rhat << " rhat_cut: " << rhat_cut << "\n";
      // avarage parameters from the last eval_window param iterations
      for(int i = 0; i < num_chains; i++){
        variational_obj_vec[i].set_approx_params(
          hist_vector[i].block(0, T0 - eval_window + 1, n_approx_params, eval_window).rowwise().mean());
      }
    }
    else {
      ss << "Start secondary iteration at step #: " << T0 << "\n";
      for(int n_post_iter = T0; n_post_iter < max_iterations; n_post_iter++){
        eta_scaled = eta / sqrt(static_cast<double>(n_post_iter + 1));
        for (int n_chain = 0; n_chain < num_chains; n_chain++){
          calc_ELBO_grad(variational_obj_vec[n_chain], elbo_grad_vec[n_chain], logger);
          elbo_grad_square_vec[n_chain] = 0.9 * elbo_grad_square_vec[n_chain]
                                          + 0.1 * elbo_grad_vec[n_chain].square();

          variational_obj_vec[n_chain] += eta_scaled * elbo_grad_vec[n_chain] / 
                                          elbo_grad_square_vec[n_chain].sqrt();

          hist_vector[n_chain].col(n_post_iter) = variational_obj_vec[n_chain].return_approx_params();
        }
        if ((n_post_iter - T0) % eval_window == 0 && (n_post_iter - T0) > 0) {
          double min_ess = std::numeric_limits<double>::infinity(), max_mcse = std::numeric_limits<double>::lowest();
          for(int k = 0; k < n_approx_params; k++){
            std::vector<const double*> hist_ptrs;
            std::vector<size_t> chain_length;
            if(num_chains == 1){
              // split chain calculation
              chain_length.assign(2, static_cast<size_t>((n_post_iter - T0 + 1) / 2));
              hist_ptrs.push_back(hist_vector[0].row(k).data() + T0);
              hist_ptrs.push_back(hist_ptrs[0] + chain_length[0]); 
            }
            else {
              for(int i = 0; i < num_chains; i++){
                chain_length.push_back(static_cast<size_t>(n_post_iter - T0 + 1));
                hist_ptrs.push_back(hist_vector[i].row(k).data() + T0);
              }
            }
            double ess, mcse;
            ESS_MCSE(ess, mcse, hist_ptrs, chain_length);
            min_ess = std::min<double>(min_ess, ess);
            max_mcse = std::max<double>(max_mcse, mcse);
          }
          if(max_mcse < mcse_cut && min_ess > ess_cut){
            ss << "Second iteration break condition reached at iteration # "
               << n_post_iter << "\n";
            ss << "min ESS: " << min_ess << " max MCSE: " << max_mcse << "\n";
            for(int i = 0; i < num_chains; i++){
                variational_obj_vec[i].set_approx_params(
                hist_vector[i].block(0, T0, n_approx_params, n_post_iter - T0 + 1).rowwise().mean());
            }
            break;
          }
        }
      }
    }
    variational.set_to_zero();
    for(int i = 0; i < num_chains; i++){
      variational += 1.0 / num_chains * variational_obj_vec[i];
    }
    ss << "Finished optimization" << "\n";

    for(int i = 0; i < num_chains; i++){
      ss << "Chain " << i << " mean:\n" << variational_obj_vec[i].mean() << "\n";
    }
    ss << "----\nQ variational:\n" << variational.mean() << "\n----\n";
    ss << "Num of Model params: " << dim << "\n";
    ss << "Num of Approx params: " << n_approx_params << "\n";
    logger.info(ss);
    ///////////////////

    // Write posterior mean of variational approximations.
    cont_params_ = variational.mean();
    std::vector<double> cont_vector(cont_params_.size());
    for (int i = 0; i < cont_params_.size(); ++i)
      cont_vector.at(i) = cont_params_(i);
    std::vector<int> disc_vector;
    std::vector<double> values;

    /*std::stringstream msg;
    model_.write_array(rng_, cont_vector, disc_vector, values, true, true,
                       &msg);
    if (msg.str().length() > 0)
      logger.info(msg);

    // The first row of lp_, log_p, log_g, and chain_id.
    values.insert(values.begin(), {0, 0, 0, -1});
    parameter_writer(values);*/

    // Draw more from posterior and write on subsequent lines
    logger.info("");
    std::stringstream ss2;
    ss2 << "Drawing a sample of size " << n_posterior_samples_
       << " from the approximate posterior... ";
    logger.info(ss2);
    double log_p = 0;
    double log_g = 0;
    // Draw posterior sample. log_g is the log normal densities.
    Eigen::VectorXd chain_params(cont_params_.size());
    for (int n = 0; n < n_posterior_samples_; ++n) {
      for (int k = 0; k < num_chains; k++){
        chain_params = variational_obj_vec[k].mean();
        variational_obj_vec[k].sample_log_g(rng_, chain_params, log_g);
        for (int i = 0; i < chain_params.size(); ++i) {
          cont_vector.at(i) = chain_params(i);
        }
        std::stringstream msg2;
        model_.write_array(rng_, cont_vector, disc_vector, values, true, true,
                          &msg2);
        //  log_p: Log probability in the unconstrained space
        log_p = model_.template log_prob<false, true>(chain_params, &msg2);
        if (msg2.str().length() > 0)
          logger.info(msg2);
        // Write lp__, log_p, log_g, and chain_id.
        values.insert(values.begin(), {0.0, log_p, log_g, k});
        parameter_writer(values);
        }
    }
    logger.info("COMPLETED.");
    return stan::services::error_codes::OK;
  }

  /**
  * RVI Diagnostics: Calculates log importance weights
  *
  * @param[in] variational_obj variational family object
  * @param[in, out] weight_vector An Eigen
  * dynamic vector of weights, sorted in descending order
  */
  void lr(const Q& variational_obj, Eigen::VectorXd& weight_vector) 
          const {
    // Need to check the vector is empty
    weight_vector.resize(n_posterior_samples_);
    double log_p, log_g;
    std::stringstream msg2;
    Eigen::VectorXd draws(variational_obj.dimension());
    // Draw posterior sample. log_g is the log normal densities.
    for (int n = 0; n < n_posterior_samples_; ++n) {
      variational_obj.sample_log_g(rng_, draws, log_g);
      //  log_p: Log probability in the unconstrained space
      log_p = model_.template log_prob<false, true>(draws, &msg2);
      weight_vector(n) = log_p - log_g;
    }
    // sort descending order
    std::sort(weight_vector.data(), weight_vector.data() + weight_vector.size(),
              std::greater<double>());
  }
 
  /**
   * RVI Diagnostics
   * Estimate the Effective Sample Size and Monte Carlo Standard Error of posterior samples where
   * MCSE = sqrt( var(parmas) / ess)
   * @param[in] samples An Eigen::VectorXd containing posterior samples @TODO rewrite from here
   * @param[in] ess If specified, will be used as effective sample size instead
   * of calling compute_effective_sample_size()
   * 
   * @return Calculated MCSE
   */
  static double ESS_MCSE(double &ess, double &mcse,
                        const std::vector<const double*> draws,
                        const std::vector<size_t> sizes) {
    int num_chains = sizes.size();
    size_t num_draws = sizes[0];
    for (int chain = 1; chain < num_chains; ++chain) {
      num_draws = std::min(num_draws, sizes[chain]);
    }

    if (num_draws < 4) {
      ess = std::numeric_limits<double>::quiet_NaN();
      mcse = std::numeric_limits<double>::quiet_NaN();
      return std::numeric_limits<double>::quiet_NaN();
    }

    // check if chains are constant; all equal to first draw's value
    bool are_all_const = false;
    Eigen::VectorXd init_draw = Eigen::VectorXd::Zero(num_chains);

    for (int chain_idx = 0; chain_idx < num_chains; chain_idx++) {
      Eigen::Map<const Eigen::Matrix<double, Eigen::Dynamic, 1>> draw(
              draws[chain_idx], sizes[chain_idx]);

      for (int n = 0; n < num_draws; n++) {
        if (!std::isfinite(draw(n))) {
          ess = std::numeric_limits<double>::quiet_NaN();
          mcse = std::numeric_limits<double>::quiet_NaN();
          return std::numeric_limits<double>::quiet_NaN();
        }
      }

      init_draw(chain_idx) = draw(0);

      if (draw.isApproxToConstant(draw(0))) {
        are_all_const |= true;
      }
    }

    if (are_all_const) {
      // If all chains are constant then return NaN
      // if they all equal the same constant value
      if (init_draw.isApproxToConstant(init_draw(0))) {
        ess = std::numeric_limits<double>::quiet_NaN();;
        mcse = std::numeric_limits<double>::quiet_NaN();
        return std::numeric_limits<double>::quiet_NaN();
      }
    }

    Eigen::Matrix<Eigen::VectorXd, Eigen::Dynamic, 1> acov(num_chains);
    Eigen::VectorXd chain_mean(num_chains);
    Eigen::VectorXd chain_sq_mean(num_chains);
    Eigen::VectorXd chain_var(num_chains);
    for (int chain = 0; chain < num_chains; ++chain) {
      Eigen::Map<const Eigen::Matrix<double, Eigen::Dynamic, 1>> draw(
              draws[chain], sizes[chain]);
      stan::analyze::autocovariance<double>(draw, acov(chain));
      chain_mean(chain) = draw.mean();
      chain_sq_mean(chain) = draw.array().square().mean();
      chain_var(chain) = acov(chain)(0) * num_draws / (num_draws - 1);
    }

    double mean_var = chain_var.mean();
    double var_plus = mean_var * (num_draws - 1) / num_draws;
    if (num_chains > 1)
      var_plus += math::variance(chain_mean);
    Eigen::VectorXd rho_hat_s(num_draws);
    rho_hat_s.setZero();
    Eigen::VectorXd acov_s(num_chains);
    for (int chain = 0; chain < num_chains; ++chain)
      acov_s(chain) = acov(chain)(1);
    double rho_hat_even = 1.0;
    rho_hat_s(0) = rho_hat_even;
    double rho_hat_odd = 1 - (mean_var - acov_s.mean()) / var_plus;
    rho_hat_s(1) = rho_hat_odd;

    // Convert raw autocovariance estimators into Geyer's initial
    // positive sequence. Loop only until num_draws - 4 to
    // leave the last pair of autocorrelations as a bias term that
    // reduces variance in the case of antithetical chains.
    size_t s = 1;
    while (s < (num_draws - 4) && (rho_hat_even + rho_hat_odd) > 0) {
      for (int chain = 0; chain < num_chains; ++chain)
        acov_s(chain) = acov(chain)(s + 1);
      rho_hat_even = 1 - (mean_var - acov_s.mean()) / var_plus;
      for (int chain = 0; chain < num_chains; ++chain)
        acov_s(chain) = acov(chain)(s + 2);
      rho_hat_odd = 1 - (mean_var - acov_s.mean()) / var_plus;
      if ((rho_hat_even + rho_hat_odd) >= 0) {
        rho_hat_s(s + 1) = rho_hat_even;
        rho_hat_s(s + 2) = rho_hat_odd;
      }
      s += 2;
    }

    int max_s = s;
    // this is used in the improved estimate, which reduces variance
    // in antithetic case -- see tau_hat below
    if (rho_hat_even > 0)
      rho_hat_s(max_s + 1) = rho_hat_even;

    // Convert Geyer's initial positive sequence into an initial
    // monotone sequence
    for (int s = 1; s <= max_s - 3; s += 2) {
      if (rho_hat_s(s + 1) + rho_hat_s(s + 2) > rho_hat_s(s - 1) + rho_hat_s(s)) {
        rho_hat_s(s + 1) = (rho_hat_s(s - 1) + rho_hat_s(s)) / 2;
        rho_hat_s(s + 2) = rho_hat_s(s + 1);
      }
    }

    double num_total_draws = num_chains * num_draws;
    // Geyer's truncated estimator for the asymptotic variance
    // Improved estimate reduces variance in antithetic case
    double tau_hat = -1 + 2 * rho_hat_s.head(max_s).sum() + rho_hat_s(max_s + 1);
    double ess_val = num_total_draws / tau_hat;
    ess = ess_val;
    mcse = std::sqrt((chain_sq_mean.mean() - chain_mean.mean() * chain_mean.mean())/ess_val);
    return 0;
  }

 protected:
  Model& model_;
  Eigen::VectorXd& cont_params_;
  BaseRNG& rng_;
  int n_monte_carlo_grad_;
  int n_monte_carlo_elbo_;
  int n_posterior_samples_;

 private:
  virtual Q init_variational(Eigen::VectorXd& cont_params) const = 0;
  virtual Q init_variational(size_t dimension) const = 0;
};

/**
 * The ADVI implementation used for meanfield and full-rank approximations.
 *
 * @tparam Model Class of model
 * @tparam Q Class of variational distribution, either mean-field or low-rank.
 * @tparam BaseRNG Class of random number generator
 */
template <class Model, class Q, class BaseRNG>
class advi : public advi_base<Model, Q, BaseRNG> {
 public:
  advi(Model& m, Eigen::VectorXd& cont_params, BaseRNG& rng,
       int n_monte_carlo_grad, int n_monte_carlo_elbo, int eval_elbo,
       int n_posterior_samples)
      : advi_base<Model, Q, BaseRNG>(m, cont_params, rng, n_monte_carlo_grad,
                                     n_monte_carlo_elbo, eval_elbo,
                                     n_posterior_samples) {}

 private:
  Q init_variational(Eigen::VectorXd& cont_params) const {
    return Q(cont_params);
  }

  Q init_variational(size_t dimension) const { return Q(dimension); }
};

/**
 * The ADVI implementation used only for low-rank approximations.
 *
 * @tparam Model Class of model.
 * @tparam BaseRNG Class of random number generator.
 */
template <class Model, class BaseRNG>
class advi_lowrank
    : public advi_base<Model, stan::variational::normal_lowrank, BaseRNG> {
 public:
  /**
   * Constructor
   *
   * @param[in] m stan model
   * @param[in] cont_params initialization of continuous parameters
   * @param[in,out] rng random number generator
   * @param[in] rank rank of approximation
   * @param[in] n_monte_carlo_grad number of samples for gradient computation
   * @param[in] n_monte_carlo_elbo number of samples for ELBO computation
   * @param[in] eval_elbo evaluate ELBO at every "eval_elbo" iters
   * @param[in] n_posterior_samples number of samples to draw from posterior
   * @throw std::runtime_error if n_monte_carlo_grad is not positive
   * @throw std::runtime_error if n_monte_carlo_elbo is not positive
   * @throw std::runtime_error if eval_elbo is not positive
   * @throw std::runtime_error if n_posterior_samples is not positive
   */
  advi_lowrank(Model& m, Eigen::VectorXd& cont_params, BaseRNG& rng,
               size_t rank, int n_monte_carlo_grad, int n_monte_carlo_elbo,
               int eval_elbo, int n_posterior_samples)
      : advi_base<Model, stan::variational::normal_lowrank, BaseRNG>(
            m, cont_params, rng, n_monte_carlo_grad, n_monte_carlo_elbo,
            eval_elbo, n_posterior_samples),
        rank_(rank) {
    static const char* function = "stan::variational::advi_lowrank";
    math::check_positive(function, "Approximation rank", rank_);
  }

 protected:
  size_t rank_;

 private:
  stan::variational::normal_lowrank init_variational(
      Eigen::VectorXd& cont_params) const {
    return stan::variational::normal_lowrank(cont_params, rank_);
  }

  stan::variational::normal_lowrank init_variational(size_t dimension) const {
    return stan::variational::normal_lowrank(dimension, rank_);
  }
};
}  // namespace variational
}  // namespace stan
#endif<|MERGE_RESOLUTION|>--- conflicted
+++ resolved
@@ -14,11 +14,8 @@
 #include <stan/variational/print_progress.hpp>
 #include <stan/variational/families/normal_fullrank.hpp>
 #include <stan/variational/families/normal_meanfield.hpp>
-<<<<<<< HEAD
 #include <stan/variational/families/normal_lowrank.hpp>
 #include <boost/circular_buffer.hpp>
-=======
->>>>>>> a86c0ef7
 #include <boost/lexical_cast.hpp>
 #include <algorithm>
 #include <chrono>
@@ -62,15 +59,9 @@
    * @throw std::runtime_error if n_monte_carlo_elbo is not positive
    * @throw std::runtime_error if n_posterior_samples is not positive
    */
-<<<<<<< HEAD
-  advi_base(Model& m, Eigen::VectorXd& cont_params, BaseRNG& rng,
-            int n_monte_carlo_grad, int n_monte_carlo_elbo, int eval_elbo,
-            int n_posterior_samples)
-=======
   advi(Model& m, Eigen::VectorXd& cont_params, BaseRNG& rng,
        int n_monte_carlo_grad, int n_monte_carlo_elbo,
        int n_posterior_samples)
->>>>>>> a86c0ef7
       : model_(m),
         cont_params_(cont_params),
         rng_(rng),
@@ -304,162 +295,9 @@
   }
 
   /**
-<<<<<<< HEAD
-   * Runs stochastic gradient ascent with an adaptive stepsize sequence.
-   *
-   * @param[in,out] variational initial variational distribution
-   * @param[in] eta stepsize scaling parameter
-   * @param[in] tol_rel_obj relative tolerance parameter for convergence
-   * @param[in] max_iterations max number of iterations to run algorithm
-   * @param[in,out] logger logger for messages
-   * @param[in,out] diagnostic_writer writer for diagnostic information
-   * @throw std::domain_error If the ELBO or its gradient is ever
-   * non-finite, at any iteration
-   */
-  void stochastic_gradient_ascent(Q& variational, double eta,
-                                  double tol_rel_obj, int max_iterations,
-                                  callbacks::logger& logger,
-                                  callbacks::writer& diagnostic_writer) const {
-    static const char* function
-        = "stan::variational::advi::stochastic_gradient_ascent";
-
-    stan::math::check_positive(function, "Eta stepsize", eta);
-    stan::math::check_positive(
-        function, "Relative objective function tolerance", tol_rel_obj);
-    stan::math::check_positive(function, "Maximum iterations", max_iterations);
-
-    // Gradient parameters
-    Q elbo_grad = init_variational(model_.num_params_r());
-
-    // Stepsize sequence parameters
-    Q history_grad_squared = init_variational(model_.num_params_r());
-    double tau = 1.0;
-    double pre_factor = 0.9;
-    double post_factor = 0.1;
-    double eta_scaled;
-
-    // Initialize ELBO and convergence tracking variables
-    double elbo(0.0);
-    double elbo_best = -std::numeric_limits<double>::max();
-    double elbo_prev = -std::numeric_limits<double>::max();
-    double delta_elbo = std::numeric_limits<double>::max();
-    double delta_elbo_ave = std::numeric_limits<double>::max();
-    double delta_elbo_med = std::numeric_limits<double>::max();
-
-    // Heuristic to estimate how far to look back in rolling window
-    int cb_size
-        = static_cast<int>(std::max(0.1 * max_iterations / eval_elbo_, 2.0));
-    boost::circular_buffer<double> elbo_diff(cb_size);
-
-    logger.info("Begin stochastic gradient ascent.");
-    logger.info(
-        "  iter"
-        "             ELBO"
-        "   delta_ELBO_mean"
-        "   delta_ELBO_med"
-        "   notes ");
-
-    // Timing variables
-    auto start = std::chrono::steady_clock::now();
-
-    // Main loop
-    bool do_more_iterations = true;
-    for (int iter_counter = 1; do_more_iterations; ++iter_counter) {
-      // Compute gradient using Monte Carlo integration
-      calc_ELBO_grad(variational, elbo_grad, logger);
-
-      // Update step-size
-      if (iter_counter == 1) {
-        history_grad_squared += elbo_grad.square();
-      } else {
-        history_grad_squared = pre_factor * history_grad_squared
-                               + post_factor * elbo_grad.square();
-      }
-      eta_scaled = eta / sqrt(static_cast<double>(iter_counter));
-
-      // Stochastic gradient update
-      variational
-          += eta_scaled * elbo_grad / (tau + history_grad_squared.sqrt());
-
-      // Check for convergence every "eval_elbo_"th iteration
-      if (iter_counter % eval_elbo_ == 0) {
-        elbo_prev = elbo;
-        elbo = calc_ELBO(variational, logger);
-        if (elbo > elbo_best)
-          elbo_best = elbo;
-        delta_elbo = rel_difference(elbo, elbo_prev);
-        elbo_diff.push_back(delta_elbo);
-        delta_elbo_ave
-            = std::accumulate(elbo_diff.begin(), elbo_diff.end(), 0.0)
-              / static_cast<double>(elbo_diff.size());
-        delta_elbo_med = circ_buff_median(elbo_diff);
-        std::stringstream ss;
-        ss << "  " << std::setw(4) << iter_counter << "  " << std::setw(15)
-           << std::fixed << std::setprecision(3) << elbo << "  "
-           << std::setw(16) << std::fixed << std::setprecision(3)
-           << delta_elbo_ave << "  " << std::setw(15) << std::fixed
-           << std::setprecision(3) << delta_elbo_med;
-        auto end = std::chrono::steady_clock::now();
-        double delta_t
-            = std::chrono::duration_cast<std::chrono::milliseconds>(end - start)
-                  .count()
-              / 1000.0;
-        std::vector<double> print_vector;
-        print_vector.clear();
-        print_vector.push_back(iter_counter);
-        print_vector.push_back(delta_t);
-        print_vector.push_back(elbo);
-        diagnostic_writer(print_vector);
-
-        if (delta_elbo_ave < tol_rel_obj) {
-          ss << "   MEAN ELBO CONVERGED";
-          do_more_iterations = false;
-        }
-
-        if (delta_elbo_med < tol_rel_obj) {
-          ss << "   MEDIAN ELBO CONVERGED";
-          do_more_iterations = false;
-        }
-
-        if (iter_counter > 10 * eval_elbo_) {
-          if (delta_elbo_med > 0.5 || delta_elbo_ave > 0.5) {
-            ss << "   MAY BE DIVERGING... INSPECT ELBO";
-          }
-        }
-
-        logger.info(ss);
-
-        if (do_more_iterations == false
-            && rel_difference(elbo, elbo_best) > 0.05) {
-          logger.info(
-              "Informational Message: The ELBO at a previous "
-              "iteration is larger than the ELBO upon "
-              "convergence!");
-          logger.info(
-              "This variational approximation may not "
-              "have converged to a good optimum.");
-        }
-      }
-
-      if (iter_counter == max_iterations) {
-        logger.info(
-            "Informational Message: The maximum number of "
-            "iterations is reached! The algorithm may not have "
-            "converged.");
-        logger.info(
-            "This variational approximation is not "
-            "guaranteed to be meaningful.");
-        do_more_iterations = false;
-      }
-    }
-  }
-
-  /**
-   * Runs ADVI and writes to output.
-=======
+   * Runs ADVI and writes to output
    * Run Robust Variational Inference.
    * A. Dhaka et al., 2020
->>>>>>> a86c0ef7
    *
    * @param[in] eta eta parameter of stepsize sequence
    * @param[in] adapt_engaged boolean flag for eta adaptation
@@ -486,12 +324,8 @@
     diagnostic_writer("iter,time_in_seconds,ELBO");
 
     // Initialize variational approximation
-<<<<<<< HEAD
-    Q variational = init_variational(cont_params_);
-=======
     Q variational = Q(cont_params_);
     std::stringstream ss;
->>>>>>> a86c0ef7
 
     if (adapt_engaged) {
       eta = adapt_eta(variational, adapt_iterations, logger);
