#ifndef STAN_COMMAND_STANC_HELPER_HPP
#define STAN_COMMAND_STANC_HELPER_HPP

#include <stan/version.hpp>
#include <stan/lang/compiler.hpp>
#include <stan/lang/compile_functions.hpp>
#include <stan/io/cmd_line.hpp>
#include <exception>
#include <fstream>
#include <iostream>
#include <stdexcept>
#include <string>
#include <vector>


/**
 * Print the version of stanc with major, minor and patch.
 * 
 * @param[in,out] out_stream stream to which version is written.
 */
inline void print_version(std::ostream* out_stream) {
  if (!out_stream) return;
  *out_stream << "stanc version "
              << stan::MAJOR_VERSION
              << "."
              << stan::MINOR_VERSION
              << "."
              << stan::PATCH_VERSION
              << std::endl;
}

/**
 * Prints the Stan compiler (stanc) help.
 *
 * @param[in,out] out_stream stream to which help is written
 */
inline void print_stanc_help(std::ostream* out_stream) {
  using stan::io::print_help_option;

  if (!out_stream) return;

  *out_stream << std::endl;
  print_version(out_stream);
  *out_stream << std::endl;

  *out_stream << "USAGE:  " << "stanc [options] <model_file>" << std::endl;
  *out_stream << std::endl;

  *out_stream << "OPTIONS:" << std::endl;
  *out_stream << std::endl;

  print_help_option(out_stream, "help", "", "Display this information");

  print_help_option(out_stream, "version", "", "Display stanc version number");

  print_help_option(out_stream, "name", "string",
                    "Model name",
                    "default = \"$model_filename_model\"");

  print_help_option(out_stream, "o", "file",
                    "Output file for generated C++ code",
                    "default = \"$name.cpp\"");

  print_help_option(out_stream, "allow_undefined", "",
                    "Do not fail if a function is declared but not defined");
  // TODO(martincerny) help for standalone function compilation
}

/**
 * Delte the file at the specified path, writing messages to error
 * stream if not possible.  Do nothing on zero size file name input.
 * Only write to error stream if it is non-null.
 *
 * @param[in,out] err_stream stream to which error messages are
 * written
 * @param[in] file_name path of file
 */
inline void delete_file(std::ostream* err_stream,
                        const std::string& file_name) {
  if (file_name.size() == 0)
    return;
  int return_code = std::remove(file_name.c_str());
  if (return_code != 0)
    if (err_stream)
      *err_stream << "Could not remove output file=" << file_name
                  << std::endl;
}

/**
 * Transform a provided input file name into a valid C++ identifier
 * @param[in] in_file_name the name of the input file
 * @return a valid C++ identifier based on the file name.
 */
std::string identifier_from_file_name(const std::string& in_file_name) {
  size_t slashInd = in_file_name.rfind('/');
  size_t ptInd = in_file_name.rfind('.');
  if (ptInd == std::string::npos)
    ptInd = in_file_name.length();
  if (slashInd == std::string::npos) {
    slashInd = in_file_name.rfind('\\');
  }
  if (slashInd == std::string::npos) {
    slashInd = 0;
  } else {
    slashInd++;
  }
  std::string result =
    in_file_name.substr(slashInd, ptInd - slashInd);
  for (std::string::iterator strIt = result.begin();
      strIt != result.end(); strIt++) {
    if (!isalnum(*strIt) && *strIt != '_') {
      *strIt = '_';
    }
  }

  return result;
}


/**
 * Check whether a given file has the specified extension.
 * 
 * @param[in] file_name The name of the file
 * @param[in] extension The extension (WITHOUT dot)- e.g. "stan".
 * @return true if the file has the extension
 */
bool has_extension(const std::string& file_name, const std::string& extension) {
  if (file_name.length() >= extension.length() + 1) {  // +1 for the dot
    if (0 == file_name.compare (file_name.length() - extension.length(),
        extension.length(), extension)
      && file_name[file_name.length() - extension.length() - 1] == '.')
        return true;
    else
      return false;
  } else {
    return false;
  }
}

/**
 * Test whether a given string is a valid C++ identifier and throw
 * an exception when it is not.
 * @param[in] identifier the identifier to be checked
 * @param[in] identifier_type the type of the identifier to be reported 
 * in error messages
 */
void check_identifier(const std::string& identifier,
                      const std::string& identifier_type) {
  if (!isalpha(identifier[0]) && identifier[0] != '_') {
    std::string msg(identifier_type + " must not start with a "
                    "number or symbol other than _");
    throw std::invalid_argument(msg);
  }
  for (std::string::const_iterator strIt = identifier.begin();
      strIt != identifier.end(); strIt++) {
    if (!isalnum(*strIt) && *strIt != '_') {
      std::string msg(identifier_type
        + " must contain only letters, numbers and _");
      throw std::invalid_argument(msg);
    }
  }
}

/**
 * Invoke the stanc command on the specified argument list, writing
 * output and error messages to the specified streams, return a return
 * code.
 *
 * <p>The return codes are: 0 for success, -1 for an exception,
 * -2 is parsing failed, and -3 if there are invalid arguments.
 *
 * @param[in] argc number of arguments
 * @param[in] argv arguments
 * @param[in,out] out_stream stream to which output is written
 * @param[in,out] err_stream stream to which error messages are
 * written 
 * @return return code
 */
<<<<<<< HEAD
inline int stanc_helper(int argc, const char* argv[],
                        std::ostream* out_stream, std::ostream* err_stream) {
=======
int stanc_helper(int argc, const char* argv[],
                 std::ostream* out_stream, std::ostream* err_stream) {
  enum CompilationType {
    kModel,
    kStandaloneFunctions
  };
>>>>>>> ee8f23e1
  static const int SUCCESS_RC = 0;
  static const int EXCEPTION_RC = -1;
  static const int PARSE_FAIL_RC = -2;
  static const int INVALID_ARGUMENT_RC = -3;

  std::string out_file_name;  // declare outside of try to delete in catch

  try {
    stan::io::cmd_line cmd(argc, argv);

    if (cmd.has_flag("help")) {
      print_stanc_help(out_stream);
      return SUCCESS_RC;
    }

    if (cmd.has_flag("version")) {
      print_version(out_stream);
      return SUCCESS_RC;
    }

    if (cmd.bare_size() != 1) {
      std::string msg("Require model file as argument. ");
      throw std::invalid_argument(msg);
    }
    std::string in_file_name;
    cmd.bare(0, in_file_name);

    CompilationType compilation_type;
    if (has_extension(in_file_name, "stanfuncs")) {
      compilation_type = kStandaloneFunctions;
    } else {
      compilation_type = kModel;
    }

    std::ifstream in(in_file_name.c_str());
    if (!in.is_open()) {
      std::stringstream msg;
      msg << "Failed to open model file "
          <<  in_file_name.c_str();
      throw std::invalid_argument(msg.str());
    }

    std::vector<std::string> include_paths;
    include_paths.push_back("");

    bool allow_undefined = cmd.has_flag("allow_undefined");

    bool valid_input = false;

    switch (compilation_type) {
      case kModel: {
        std::string model_name;
        if (cmd.has_key("name")) {
          cmd.val("name", model_name);
        } else {
          model_name = identifier_from_file_name(in_file_name) + "_model";
        }

        // TODO(martincerny) Check that the -namespace flag is not set

        if (cmd.has_key("o")) {
          cmd.val("o", out_file_name);
        } else {
          out_file_name = model_name;
          // TODO(carpenter): shouldn't this be .hpp without a main()?
          out_file_name += ".cpp";
        }

        check_identifier(model_name, "model_name");

        std::fstream out(out_file_name.c_str(), std::fstream::out);
        if (out_stream) {
          *out_stream << "Model name=" << model_name << std::endl;
          *out_stream << "Input file=" << in_file_name << std::endl;
          *out_stream << "Output file=" << out_file_name << std::endl;
        }
        if (!out.is_open()) {
          std::stringstream msg;
          msg << "Failed to open output file "
              <<  out_file_name.c_str();
          throw std::invalid_argument(msg.str());
        }

        valid_input = stan::lang::compile(err_stream, in, out, model_name,
                                  allow_undefined, in_file_name, include_paths);
        out.close();
        break;
      }
      case kStandaloneFunctions: {
        if (cmd.has_key("o")) {
          cmd.val("o", out_file_name);
        } else {
          out_file_name = identifier_from_file_name(in_file_name);
          out_file_name += ".hpp";
        }

        // TODO(martincerny) Allow multiple namespaces
        // (split namespace argument by "::")
        std::vector<std::string> namespaces;
        if (cmd.has_key("namespace")) {
          std::string ns;
          cmd.val("namespace", ns);
          namespaces.push_back(ns);
        } else {
          namespaces.push_back(
            identifier_from_file_name(in_file_name) + "_functions");
        }

        // TODO(martincerny) Check that the -name flag is not set

        for (size_t namespace_i = 0;
            namespace_i < namespaces.size(); ++namespace_i) {
          check_identifier(namespaces[namespace_i], "namespace");
        }

        std::fstream out(out_file_name.c_str(), std::fstream::out);
        if (out_stream) {
          *out_stream << "Parsing a fuctions-only file" << std::endl;

          *out_stream << "Target namespace= ";
          for (size_t namespace_i = 0;
              namespace_i < namespaces.size(); ++namespace_i) {
            *out_stream << "::" << namespaces[namespace_i];
          }
          *out_stream << std::endl;

          *out_stream << "Input file=" << in_file_name << std::endl;
          *out_stream << "Output file=" << out_file_name << std::endl;
        }

        valid_input = stan::lang::compile_functions(err_stream, in, out,
                        namespaces, allow_undefined);

        out.close();
        break;
      }
      default: {
        assert(false);
      }
    }

    if (!valid_input) {
      if (err_stream)
        *err_stream << "PARSING FAILED." << std::endl;
      // FIXME: how to remove triple cut-and-paste?
      delete_file(out_stream, out_file_name);
      return PARSE_FAIL_RC;
    }
  } catch (const std::invalid_argument& e) {
    if (err_stream) {
      *err_stream << std::endl
                  << e.what()
                  << std::endl;
      delete_file(out_stream, out_file_name);
    }
    return INVALID_ARGUMENT_RC;
  } catch (const std::exception& e) {
    if (err_stream) {
      *err_stream << std::endl
                  << e.what()
                  << std::endl;
    }
    delete_file(out_stream, out_file_name);
    return EXCEPTION_RC;
  }
  return SUCCESS_RC;
}

#endif<|MERGE_RESOLUTION|>--- conflicted
+++ resolved
@@ -15,7 +15,7 @@
 
 /**
  * Print the version of stanc with major, minor and patch.
- * 
+ *
  * @param[in,out] out_stream stream to which version is written.
  */
 inline void print_version(std::ostream* out_stream) {
@@ -119,7 +119,7 @@
 
 /**
  * Check whether a given file has the specified extension.
- * 
+ *
  * @param[in] file_name The name of the file
  * @param[in] extension The extension (WITHOUT dot)- e.g. "stan".
  * @return true if the file has the extension
@@ -141,7 +141,7 @@
  * Test whether a given string is a valid C++ identifier and throw
  * an exception when it is not.
  * @param[in] identifier the identifier to be checked
- * @param[in] identifier_type the type of the identifier to be reported 
+ * @param[in] identifier_type the type of the identifier to be reported
  * in error messages
  */
 void check_identifier(const std::string& identifier,
@@ -173,20 +173,15 @@
  * @param[in] argv arguments
  * @param[in,out] out_stream stream to which output is written
  * @param[in,out] err_stream stream to which error messages are
- * written 
+ * written
  * @return return code
  */
-<<<<<<< HEAD
 inline int stanc_helper(int argc, const char* argv[],
                         std::ostream* out_stream, std::ostream* err_stream) {
-=======
-int stanc_helper(int argc, const char* argv[],
-                 std::ostream* out_stream, std::ostream* err_stream) {
   enum CompilationType {
     kModel,
     kStandaloneFunctions
   };
->>>>>>> ee8f23e1
   static const int SUCCESS_RC = 0;
   static const int EXCEPTION_RC = -1;
   static const int PARSE_FAIL_RC = -2;
