#ifndef STAN_SERVICES_ARGUMENTS_LIST_ARGUMENT_HPP
#define STAN_SERVICES_ARGUMENTS_LIST_ARGUMENT_HPP

#include <stan/interface_callbacks/writer/base_writer.hpp>
#include <stan/services/arguments/valued_argument.hpp>
#include <stan/services/arguments/arg_fail.hpp>
#include <iostream>
#include <string>
#include <vector>

namespace stan {
  namespace services {

    class list_argument: public valued_argument {
    public:
      list_argument() {
        _value_type = "list element";
      }

      ~list_argument() {
        for (std::vector<argument*>::iterator it = _values.begin();
             it != _values.end(); ++it) {
          delete *it;
        }

        _values.clear();
      }

      void print(interface_callbacks::writer::base_writer& w,
<<<<<<< HEAD
                 int depth, const std::string& prefix) {
=======
                 int depth,
                 const std::string& prefix) {
>>>>>>> 2e1cf275
        valued_argument::print(w, depth, prefix);
        _values.at(_cursor)->print(w, depth + 1, prefix);
      }

      void print_help(interface_callbacks::writer::base_writer& w,
<<<<<<< HEAD
                      int depth, bool recurse) {
=======
                      int depth,
                      bool recurse) {
>>>>>>> 2e1cf275
        _default = _values.at(_default_cursor)->name();

        valued_argument::print_help(w, depth);

        if (recurse) {
          for (std::vector<argument*>::iterator it = _values.begin();
               it != _values.end(); ++it)
            (*it)->print_help(w, depth + 1, true);
        }
      }

<<<<<<< HEAD

=======
>>>>>>> 2e1cf275
      bool parse_args(std::vector<std::string>& args,
                      interface_callbacks::writer::base_writer& info,
                      interface_callbacks::writer::base_writer& err,
                      bool& help_flag) {
<<<<<<< HEAD
        if (args.size() == 0) return true;
=======
        if (args.size() == 0)
          return true;
>>>>>>> 2e1cf275

        std::string name;
        std::string value;
        split_arg(args.back(), name, value);

        if (_name == "help") {
          print_help(info, 0, false);
          help_flag |= true;
          args.clear();
          return false;
        } else if (_name == "help-all") {
          print_help(info, 0, true);
          help_flag |= true;
          args.clear();
          return false;
        } else if (_name == name) {
          args.pop_back();

          bool good_arg = false;
          bool valid_arg = true;

          for (size_t i = 0; i < _values.size(); ++i) {
            if ( _values.at(i)->name() != value) continue;

            _cursor = i;
            valid_arg
              &= _values.at(_cursor)->parse_args(args, info, err, help_flag);
            good_arg = true;
            break;
          }

          if (!good_arg) {
<<<<<<< HEAD
            std::stringstream msg;
            msg << value << " is not a valid value for \"" << _name << "\"";
            err(msg.str());

            err(std::string(indent_width, ' ')
                + "Valid values:" + print_valid());

=======
            std::stringstream message;
            message << value << " is not a valid value for \""
                    << _name << "\"";
            err(message.str());
            err(std::string(indent_width, ' ')
                + "Valid values:"
                + print_valid());
>>>>>>> 2e1cf275
            args.clear();
          }
          return valid_arg && good_arg;
        }
        return true;
      }

      virtual void probe_args(argument* base_arg,
<<<<<<< HEAD
                              interface_callbacks::writer::base_writer& w) {
=======
                           stan::interface_callbacks::writer::base_writer& w) {
>>>>>>> 2e1cf275
        for (size_t i = 0; i < _values.size(); ++i) {
          _cursor = i;

          w("good");
          base_arg->print(w, 0, "");
          w();

          _values.at(i)->probe_args(base_arg, w);
        }

        _values.push_back(new arg_fail);
        _cursor = _values.size() - 1;
<<<<<<< HEAD

=======
>>>>>>> 2e1cf275
        w("bad");
        base_arg->print(w, 0, "");
        w();

        _values.pop_back();
        _cursor = _default_cursor;
      }

      void find_arg(const std::string& name,
                    const std::string& prefix,
                    std::vector<std::string>& valid_paths) {
        if (name == _name) {
          valid_paths.push_back(prefix + _name + "=<list_element>");
        }

        for (std::vector<argument*>::iterator it = _values.begin();
             it != _values.end(); ++it) {
          std::string value_prefix = prefix + _name + "=" + (*it)->name() + " ";
          (*it)->find_arg(name, value_prefix, valid_paths);
        }
      }

      bool valid_value(const std::string& name) {
        for (std::vector<argument*>::iterator it = _values.begin();
             it != _values.end(); ++it)
          if (name == (*it)->name())
            return true;
        return false;
      }

      argument* arg(const std::string& name) {
        if (name == _values.at(_cursor)->name())
          return _values.at(_cursor);
        else
          return 0;
      }

      std::vector<argument*>& values() { return _values; }

      std::string value() { return _values.at(_cursor)->name(); }

      std::string print_value() { return _values.at(_cursor)->name(); }

      std::string print_valid() {
        std::string valid_values;

        std::vector<argument*>::iterator it = _values.begin();
        valid_values += " " + (*it)->name();
        ++it;

        for (; it != _values.end(); ++it)
          valid_values += ", " + (*it)->name();

        return valid_values;
      }

      bool is_default() { return _cursor == _default_cursor; }

    protected:
      int _cursor;
      int _default_cursor;

      std::vector<argument*> _values;
    };

  }  // services
}  // stan

#endif<|MERGE_RESOLUTION|>--- conflicted
+++ resolved
@@ -27,23 +27,15 @@
       }
 
       void print(interface_callbacks::writer::base_writer& w,
-<<<<<<< HEAD
-                 int depth, const std::string& prefix) {
-=======
                  int depth,
                  const std::string& prefix) {
->>>>>>> 2e1cf275
         valued_argument::print(w, depth, prefix);
         _values.at(_cursor)->print(w, depth + 1, prefix);
       }
 
       void print_help(interface_callbacks::writer::base_writer& w,
-<<<<<<< HEAD
-                      int depth, bool recurse) {
-=======
                       int depth,
                       bool recurse) {
->>>>>>> 2e1cf275
         _default = _values.at(_default_cursor)->name();
 
         valued_argument::print_help(w, depth);
@@ -55,20 +47,12 @@
         }
       }
 
-<<<<<<< HEAD
-
-=======
->>>>>>> 2e1cf275
       bool parse_args(std::vector<std::string>& args,
                       interface_callbacks::writer::base_writer& info,
                       interface_callbacks::writer::base_writer& err,
                       bool& help_flag) {
-<<<<<<< HEAD
-        if (args.size() == 0) return true;
-=======
         if (args.size() == 0)
           return true;
->>>>>>> 2e1cf275
 
         std::string name;
         std::string value;
@@ -101,15 +85,6 @@
           }
 
           if (!good_arg) {
-<<<<<<< HEAD
-            std::stringstream msg;
-            msg << value << " is not a valid value for \"" << _name << "\"";
-            err(msg.str());
-
-            err(std::string(indent_width, ' ')
-                + "Valid values:" + print_valid());
-
-=======
             std::stringstream message;
             message << value << " is not a valid value for \""
                     << _name << "\"";
@@ -117,7 +92,6 @@
             err(std::string(indent_width, ' ')
                 + "Valid values:"
                 + print_valid());
->>>>>>> 2e1cf275
             args.clear();
           }
           return valid_arg && good_arg;
@@ -126,11 +100,7 @@
       }
 
       virtual void probe_args(argument* base_arg,
-<<<<<<< HEAD
-                              interface_callbacks::writer::base_writer& w) {
-=======
                            stan::interface_callbacks::writer::base_writer& w) {
->>>>>>> 2e1cf275
         for (size_t i = 0; i < _values.size(); ++i) {
           _cursor = i;
 
@@ -143,10 +113,6 @@
 
         _values.push_back(new arg_fail);
         _cursor = _values.size() - 1;
-<<<<<<< HEAD
-
-=======
->>>>>>> 2e1cf275
         w("bad");
         base_arg->print(w, 0, "");
         w();
