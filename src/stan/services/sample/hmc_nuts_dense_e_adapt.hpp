--- conflicted
+++ resolved
@@ -102,12 +102,8 @@
   sampler.set_cross_chain_adaptation_params(num_warmup,
                                             cross_chain_window, num_cross_chains,
                                             cross_chain_rhat, cross_chain_ess);
-<<<<<<< HEAD
-  mcmc::mpi_covar_adaptation var_adapt(model.num_params_r(), num_warmup, cross_chain_window);
-=======
   mcmc::mpi_covar_adaptation var_adapt(model.num_params_r(),
                                        num_cross_chains, num_warmup, cross_chain_window);
->>>>>>> 405266de
   sampler.set_cross_chain_metric_adaptation(&var_adapt);
 
   util::run_adaptive_sampler(
