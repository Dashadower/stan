#include <stan/mcmc/chains.hpp>
#include <stan/analyze/mcmc/split_chains.hpp>
#include <stan/io/stan_csv_reader.hpp>
#include <gtest/gtest.h>
#include <fstream>
#include <sstream>

class SplitChains : public testing::Test {
 public:
  void SetUp() {
    blocker1_stream.open("src/test/unit/mcmc/test_csv_files/blocker.1.csv");
    blocker2_stream.open("src/test/unit/mcmc/test_csv_files/blocker.2.csv");
  }

  void TearDown() {
    blocker1_stream.close();
    blocker2_stream.close();
  }
  std::ifstream blocker1_stream, blocker2_stream;
};

TEST_F(SplitChains, split_chains) {
  std::stringstream out;
  stan::io::stan_csv blocker1
      = stan::io::stan_csv_reader::parse(blocker1_stream, &out);
  stan::io::stan_csv blocker2
      = stan::io::stan_csv_reader::parse(blocker2_stream, &out);
  EXPECT_EQ("", out.str());

  stan::mcmc::chains<> chains(blocker1);
  chains.add(blocker2);

  Eigen::Matrix<Eigen::VectorXd, Eigen::Dynamic, 1> samples(
      chains.num_chains());
  std::vector<const double*> draws(chains.num_chains());
  std::vector<size_t> sizes(chains.num_chains());
  for (int index = 4; index < chains.num_params(); index++) {
    for (int chain = 0; chain < chains.num_chains(); ++chain) {
      samples(chain) = chains.samples(chain, index);
      draws[chain] = &samples(chain)(0);
      sizes[chain] = samples(chain).size();
    }
  }

  std::vector<const double*> split_draws
      = stan::analyze::split_chains(draws, sizes);
  for (int chain = 0; chain < chains.num_chains(); ++chain) {
    double half = sizes[chain] / 2.0;
    int first_half = std::floor(half);
    for (int draw = 0; draw < first_half; ++draw) {
      ASSERT_NEAR(samples(chain)(draw), split_draws[chain][draw], 1.0)
<<<<<<< HEAD
        << "samples[" << chain << "]["<< draw << "]: "
        << draws[chain][draw]
        << ", split_chain[" << chain << "][" << draw << "]: "
        << split_draws[chain][draw];
=======
          << "chain[ " << draw << "]: " << draws[draw] << ", split_chain["
          << draw << "]: " << split_draws[draw];
>>>>>>> 0c16e10b
    }

    int second_half = std::ceil(half);
    for (int draw = second_half; draw < sizes[chain]; ++draw) {
<<<<<<< HEAD
      ASSERT_NEAR(samples(chain)(draw),
                  split_draws[2*chain + 1][draw - first_half], 1.0)
        << "samples[" << chain << "]["<< draw << "]: "
        << draws[chain][draw]
        << ", split_chain[" << chain << "][" << draw << "]: "
        << split_draws[chain][draw];
=======
      ASSERT_NEAR(samples(chain)(draw), split_draws[chain][draw], 1.0)
          << "chain[ " << draw << "]: " << draws[draw] << ", split_chain["
          << draw << "]: " << split_draws[draw];
>>>>>>> 0c16e10b
    }
  }
}

TEST_F(SplitChains, split_chains_convenience) {
  std::stringstream out;
  stan::io::stan_csv blocker1
      = stan::io::stan_csv_reader::parse(blocker1_stream, &out);
  stan::io::stan_csv blocker2
      = stan::io::stan_csv_reader::parse(blocker2_stream, &out);
  EXPECT_EQ("", out.str());

  stan::mcmc::chains<> chains(blocker1);
  chains.add(blocker2);

  Eigen::Matrix<Eigen::VectorXd, Eigen::Dynamic, 1> samples(
      chains.num_chains());
  std::vector<const double*> draws(chains.num_chains());
  for (int index = 4; index < chains.num_params(); index++) {
    for (int chain = 0; chain < chains.num_chains(); ++chain) {
      samples(chain) = chains.samples(chain, index);
      draws[chain] = &samples(chain)(0);
    }
  }
  size_t size = samples(0).size();

  std::vector<const double*> split_draws
      = stan::analyze::split_chains(draws, size);
  for (int chain = 0; chain < chains.num_chains(); ++chain) {
    double half = size / 2.0;
    int first_half = std::floor(half);
    for (int draw = 0; draw < first_half; ++draw) {
      ASSERT_NEAR(samples(chain)(draw), split_draws[chain][draw], 1.0)
<<<<<<< HEAD
        << "samples[" << chain << "]["<< draw << "]: "
        << draws[chain][draw]
        << ", split_chain[" << chain << "][" << draw << "]: "
        << split_draws[chain][draw];

=======
          << "chain[ " << draw << "]: " << draws[draw] << ", split_chain["
          << draw << "]: " << split_draws[draw];
>>>>>>> 0c16e10b
    }

    int second_half = std::ceil(half);
    for (int draw = second_half; draw < size; ++draw) {
<<<<<<< HEAD
      ASSERT_NEAR(samples(chain)(draw), split_draws[2*chain + 1][draw - first_half], 1.0)
        << "samples[" << chain << "]["<< draw << "]: "
        << draws[chain][draw]
        << ", split_chain[" << chain << "][" << draw << "]: "
        << split_draws[chain][draw];
=======
      ASSERT_NEAR(samples(chain)(draw), split_draws[chain][draw], 1.0)
          << "chain[ " << draw << "]: " << draws[draw] << ", split_chain["
          << draw << "]: " << split_draws[draw];
>>>>>>> 0c16e10b
    }
  }
}<|MERGE_RESOLUTION|>--- conflicted
+++ resolved
@@ -49,31 +49,20 @@
     int first_half = std::floor(half);
     for (int draw = 0; draw < first_half; ++draw) {
       ASSERT_NEAR(samples(chain)(draw), split_draws[chain][draw], 1.0)
-<<<<<<< HEAD
         << "samples[" << chain << "]["<< draw << "]: "
         << draws[chain][draw]
         << ", split_chain[" << chain << "][" << draw << "]: "
         << split_draws[chain][draw];
-=======
-          << "chain[ " << draw << "]: " << draws[draw] << ", split_chain["
-          << draw << "]: " << split_draws[draw];
->>>>>>> 0c16e10b
     }
 
     int second_half = std::ceil(half);
     for (int draw = second_half; draw < sizes[chain]; ++draw) {
-<<<<<<< HEAD
       ASSERT_NEAR(samples(chain)(draw),
                   split_draws[2*chain + 1][draw - first_half], 1.0)
         << "samples[" << chain << "]["<< draw << "]: "
         << draws[chain][draw]
         << ", split_chain[" << chain << "][" << draw << "]: "
         << split_draws[chain][draw];
-=======
-      ASSERT_NEAR(samples(chain)(draw), split_draws[chain][draw], 1.0)
-          << "chain[ " << draw << "]: " << draws[draw] << ", split_chain["
-          << draw << "]: " << split_draws[draw];
->>>>>>> 0c16e10b
     }
   }
 }
@@ -107,31 +96,20 @@
     int first_half = std::floor(half);
     for (int draw = 0; draw < first_half; ++draw) {
       ASSERT_NEAR(samples(chain)(draw), split_draws[chain][draw], 1.0)
-<<<<<<< HEAD
         << "samples[" << chain << "]["<< draw << "]: "
         << draws[chain][draw]
         << ", split_chain[" << chain << "][" << draw << "]: "
         << split_draws[chain][draw];
-
-=======
-          << "chain[ " << draw << "]: " << draws[draw] << ", split_chain["
-          << draw << "]: " << split_draws[draw];
->>>>>>> 0c16e10b
     }
 
     int second_half = std::ceil(half);
     for (int draw = second_half; draw < size; ++draw) {
-<<<<<<< HEAD
-      ASSERT_NEAR(samples(chain)(draw), split_draws[2*chain + 1][draw - first_half], 1.0)
+      ASSERT_NEAR(samples(chain)(draw),
+                  split_draws[2*chain + 1][draw - first_half], 1.0)
         << "samples[" << chain << "]["<< draw << "]: "
         << draws[chain][draw]
         << ", split_chain[" << chain << "][" << draw << "]: "
         << split_draws[chain][draw];
-=======
-      ASSERT_NEAR(samples(chain)(draw), split_draws[chain][draw], 1.0)
-          << "chain[ " << draw << "]: " << draws[draw] << ", split_chain["
-          << draw << "]: " << split_draws[draw];
->>>>>>> 0c16e10b
     }
   }
 }