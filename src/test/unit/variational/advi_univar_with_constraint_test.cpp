--- conflicted
+++ resolved
@@ -35,10 +35,6 @@
                                                   base_rng,
                                                   n_monte_carlo_grad,
                                                   5e5, // absurdly high!
-<<<<<<< HEAD
-                                                  base_rng,
-=======
->>>>>>> 75a29dcc
                                                   100,
                                                   1,
                                                   &output,
@@ -166,10 +162,6 @@
                                                   base_rng,
                                                   n_monte_carlo_grad,
                                                   5e5, // absurdly high!
-<<<<<<< HEAD
-                                                  base_rng,
-=======
->>>>>>> 75a29dcc
                                                   100,
                                                   1,
                                                   &output,
