--- conflicted
+++ resolved
@@ -90,12 +90,7 @@
   
   stan::io::mcmc_writer<example_model_namespace::example_model> writer(&sample_stream, &diagnostic_stream);
   
-<<<<<<< HEAD
-  writer.print_sample_params(sample, &sampler, model);
-=======
-  
-  writer.print_sample_params(base_rng, sample, sampler, model);
->>>>>>> 3abbc020
+  writer.print_sample_params<rng_t>(base_rng, sample, sampler, model);
   
   std::string line;
   std::getline(sample_stream, line);
